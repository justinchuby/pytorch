--- conflicted
+++ resolved
@@ -64,11 +64,7 @@
 
 
 def is_in_onnx_export() -> bool:
-<<<<<<< HEAD
-    r"""Returns True iff :func:`export` is running in the current thread."""
-=======
     """Returns whether it is in the middle of ONNX export."""
->>>>>>> 09df27fe
     return GLOBALS.in_onnx_export
 
 
