"""Functions to export models into the ONNX IR format.

These models can be loaded with the ONNX library and then
converted to models which run on other deep learning frameworks.
"""
from __future__ import annotations

import contextlib
import copy
import inspect
import io
import itertools
import os
import re
import textwrap
import typing
import warnings
import zipfile
from typing import (
    Any,
    Callable,
    Collection,
    Dict,
    List,
    Mapping,
    Optional,
    Sequence,
    Tuple,
    Type,
    Union,
)

import torch
import torch._C._onnx as _C_onnx
import torch.jit._trace
import torch.serialization
from torch import _C
from torch.onnx import (  # noqa: F401
    _constants,
    _exporter_states,
    _patch_torch,
    errors,
    symbolic_caffe2,
    symbolic_helper,
    symbolic_registry,
)
from torch.onnx._globals import GLOBALS

__all__ = [
    "is_in_onnx_export",
    "select_model_mode_for_export",
    "disable_apex_o2_state_dict_hook",
    "setup_onnx_logging",
    "exporter_context",
    "export",
    "warn_on_static_input_change",
    "unpack_quantized_tensor",
    "export_to_pretty_string",
    "unconvertible_ops",
    "get_ns_op_name_from_custom_op",
    "register_custom_op_symbolic",
    "unregister_custom_op_symbolic",
]


def is_in_onnx_export() -> bool:
    """Returns whether it is in the middle of ONNX export."""
    return GLOBALS.in_onnx_export


# TODO(justinchuby): Remove dependency to this global variable from constant_fold.cpp
# Skip check due to cannot import IValue from torch._C
_params_dict = {}  # type: ignore[var-annotated]


@contextlib.contextmanager
<<<<<<< HEAD
def select_model_mode_for_export(model, mode):
    r"""
    A context manager to temporarily set the training mode of ``model``
    to ``mode``, resetting it when we exit the with-block.  A no-op if
    mode is None.

    Args:
        model: Same type and meaning as ``model`` arg to :func:`export`.
        mode: Same type and meaning as ``training`` arg to :func:`export`.
    """
=======
def select_model_mode_for_export(model, mode: _C_onnx.TrainingMode):
    """Adjusts the model training mode to the specified mode for export."""
    if not isinstance(mode, _C_onnx.TrainingMode):
        raise TypeError(
            f"'mode' should be a torch.onnx.TrainingMode enum, but got '{type(mode)}'."
        )
    originally_training: bool = False
>>>>>>> 42fd58ea
    if not isinstance(model, torch.jit.ScriptFunction):
        originally_training = model.training

        # ONNX opset 12 has better support for training amenable models, with updated
        # versions of the dropout and batch_norm operators
        if mode == _C_onnx.TrainingMode.TRAINING or (
            mode == _C_onnx.TrainingMode.PRESERVE and originally_training
        ):
            GLOBALS.export_training = True
            if GLOBALS.export_onnx_opset_version < 12:
                warnings.warn(
                    "You are exporting the model in training mode with onnx opset "
                    f"version {GLOBALS.export_onnx_opset_version}. "
                    "Opset versions lower than opset 12 will not be able to export "
                    "nodes such as Dropout and BatchNorm correctly."
                )
        else:
            GLOBALS.export_training = False

        GLOBALS.training_mode = mode
        if mode == _C_onnx.TrainingMode.TRAINING:
            model.train(True)
        elif mode == _C_onnx.TrainingMode.EVAL:
            model.train(False)
        # else mode == _C_onnx.TrainingMode.PRESERVE, do nothing

    try:
        yield
    finally:
        if not (
            isinstance(model, torch.jit.ScriptFunction)
            or mode == _C_onnx.TrainingMode.PRESERVE
        ):
            model.train(originally_training)


@contextlib.contextmanager
def disable_apex_o2_state_dict_hook(model):
    # Apex O2 hook state_dict to return fp16 weights as fp32.
    # Exporter cannot identify them as same tensors.
    # Since this hook is only used by optimizer, it is safe to
    # remove this hook while exporting.
    if not isinstance(model, torch.jit.ScriptFunction):
        tmp_map = {}  # type: ignore[var-annotated]
        for module in model.modules():
            for k, v in module._state_dict_hooks.items():
                if type(v).__name__ == "O2StateDictHook":
                    if module not in tmp_map:
                        tmp_map[module] = {}
                    tmp_map[module][k] = v
            if module in tmp_map:
                for k in tmp_map[module].keys():
                    module._state_dict_hooks.pop(k)
    try:
        yield
    finally:
        if not isinstance(model, torch.jit.ScriptFunction):
            # FIXME(justinchuby): tmp_map is possibly unbound
            for module, m_map in tmp_map.items():
                for k, v in m_map.items():
                    module._state_dict_hooks[k] = v


@contextlib.contextmanager
def setup_onnx_logging(verbose):
    is_originally_enabled = torch.onnx.is_onnx_log_enabled()
    if is_originally_enabled or verbose:
        torch.onnx.enable_log()
    try:
        yield
    finally:
        if not is_originally_enabled:
            torch.onnx.disable_log()


@contextlib.contextmanager
def exporter_context(model, mode, verbose):
    with select_model_mode_for_export(
        model, mode
    ) as mode_ctx, disable_apex_o2_state_dict_hook(
        model
    ) as apex_ctx, setup_onnx_logging(
        verbose
    ) as log_ctx:
        yield (mode_ctx, apex_ctx, log_ctx)


def export(
<<<<<<< HEAD
    model: Union[torch.nn.Module, torch.jit.ScriptModule, torch.jit.ScriptFunction],
    args: Union[Tuple[Any, ...], torch.Tensor],
    f: Union[str, io.BytesIO],
    export_params: bool = True,
    verbose: bool = False,
    training: _C_onnx.TrainingMode = _C_onnx.TrainingMode.EVAL,
    input_names: Optional[Sequence[str]] = None,
    output_names: Optional[Sequence[str]] = None,
    operator_export_type: _C_onnx.OperatorExportTypes = _C_onnx.OperatorExportTypes.ONNX,
    opset_version: Optional[int] = None,
    do_constant_folding: bool = True,
    dynamic_axes: Optional[
        Union[Mapping[str, Mapping[int, str]], Mapping[str, Sequence[int]]]
    ] = None,
    keep_initializers_as_inputs: Optional[bool] = None,
    custom_opsets: Optional[Mapping[str, int]] = None,
    export_modules_as_functions: Union[bool, Collection[Type[torch.nn.Module]]] = False,
) -> None:
    r"""Exports a model into ONNX format.

    If ``model`` is not a :class:`torch.jit.ScriptModule` nor a
    :class:`torch.jit.ScriptFunction`, this runs
    ``model`` once in order to convert it to a TorchScript graph to be exported
    (the equivalent of :func:`torch.jit.trace`). Thus this has the same limited support
    for dynamic control flow as :func:`torch.jit.trace`.

    Args:
        model (torch.nn.Module, torch.jit.ScriptModule or torch.jit.ScriptFunction):
            the model to be exported.
        args (tuple or torch.Tensor):

            args can be structured either as:

            1. ONLY A TUPLE OF ARGUMENTS::

                args = (x, y, z)

            The tuple should contain model inputs such that ``model(*args)`` is a valid
            invocation of the model. Any non-Tensor arguments will be hard-coded into the
            exported model; any Tensor arguments will become inputs of the exported model,
            in the order they occur in the tuple.

            2. A TENSOR::

                args = torch.Tensor([1])

            This is equivalent to a 1-ary tuple of that Tensor.

            3. A TUPLE OF ARGUMENTS ENDING WITH A DICTIONARY OF NAMED ARGUMENTS::

                args = (x,
                        {'y': input_y,
                         'z': input_z})

            All but the last element of the tuple will be passed as non-keyword arguments,
            and named arguments will be set from the last element. If a named argument is
            not present in the dictionary, it is assigned the default value, or None if a
            default value is not provided.

            .. note::
                If a dictionary is the last element of the args tuple, it will be
                interpreted as containing named arguments. In order to pass a dict as the
                last non-keyword arg, provide an empty dict as the last element of the args
                tuple. For example, instead of::

                    torch.onnx.export(
                        model,
                        (x,
                         # WRONG: will be interpreted as named arguments
                         {y: z}),
                        "test.onnx.pb")

                Write::

                    torch.onnx.export(
                        model,
                        (x,
                         {y: z},
                         {}),
                        "test.onnx.pb")

        f: a file-like object (such that ``f.fileno()`` returns a file descriptor)
            or a string containing a file name.  A binary protocol buffer will be written
            to this file.
        export_params (bool, default True): if True, all parameters will
            be exported. Set this to False if you want to export an untrained model.
            In this case, the exported model will first take all of its parameters
            as arguments, with the ordering as specified by ``model.state_dict().values()``
        verbose (bool, default False): if True, prints a description of the
            model being exported to stdout. In addition, the final ONNX graph will include the
            field ``doc_string``` from the exported model which mentions the source code locations
            for ``model``. If True, ONNX exporter logging will be turned on.
        training (enum, default TrainingMode.EVAL):
            * ``TrainingMode.EVAL``: export the model in inference mode.
            * ``TrainingMode.PRESERVE``: export the model in inference mode if model.training is
              False and in training mode if model.training is True.
            * ``TrainingMode.TRAINING``: export the model in training mode. Disables optimizations
              which might interfere with training.
        input_names (list of str, default empty list): names to assign to the
            input nodes of the graph, in order.
        output_names (list of str, default empty list): names to assign to the
            output nodes of the graph, in order.
        operator_export_type (enum, default OperatorExportTypes.ONNX):

            * ``OperatorExportTypes.ONNX``: Export all ops as regular ONNX ops
              (in the default opset domain).
            * ``OperatorExportTypes.ONNX_FALLTHROUGH``: Try to convert all ops
              to standard ONNX ops in the default opset domain. If unable to do so
              (e.g. because support has not been added to convert a particular torch op to ONNX),
              fall back to exporting the op into a custom opset domain without conversion. Applies
              to `custom ops <https://pytorch.org/tutorials/advanced/torch_script_custom_ops.html>`_
              as well as ATen ops. For the exported model to be usable, the runtime must support
              these non-standard ops.
            * ``OperatorExportTypes.ONNX_ATEN``: All ATen ops (in the TorchScript namespace "aten")
              are exported as ATen ops (in opset domain "org.pytorch.aten").
              `ATen <https://pytorch.org/cppdocs/#aten>`_ is PyTorch's built-in tensor library, so
              this instructs the runtime to use PyTorch's implementation of these ops.

              .. warning::

                Models exported this way are probably runnable only by Caffe2.

              This may be useful if the numeric differences in implementations of operators are
              causing large differences in behavior between PyTorch and Caffe2 (which is more
              common on untrained models).

            * ``OperatorExportTypes.ONNX_ATEN_FALLBACK``: Try to export each ATen op
              (in the TorchScript namespace "aten") as a regular ONNX op. If we are unable to do so
              (e.g. because support has not been added to convert a particular torch op to ONNX),
              fall back to exporting an ATen op. See documentation on OperatorExportTypes.ONNX_ATEN for
              context.
              For example::

                graph(%0 : Float):
                  %3 : int = prim::Constant[value=0]()
                  # conversion unsupported
                  %4 : Float = aten::triu(%0, %3)
                  # conversion supported
                  %5 : Float = aten::mul(%4, %0)
                  return (%5)

              Assuming ``aten::triu`` is not supported in ONNX, this will be exported as::

                graph(%0 : Float):
                  %1 : Long() = onnx::Constant[value={0}]()
                  # not converted
                  %2 : Float = aten::ATen[operator="triu"](%0, %1)
                  # converted
                  %3 : Float = onnx::Mul(%2, %0)
                  return (%3)

              If PyTorch was built with Caffe2 (i.e. with ``BUILD_CAFFE2=1``), then
              Caffe2-specific behavior will be enabled, including special support
              for ops are produced by the modules described in
              `Quantization <https://pytorch.org/docs/stable/quantization.html>`_.

              .. warning::

                Models exported this way are probably runnable only by Caffe2.

        opset_version (int, default 13): The version of the
            `default (ai.onnx) opset <https://github.com/onnx/onnx/blob/master/docs/Operators.md>`_
            to target. Must be >= 7 and <= 16.
        do_constant_folding (bool, default True): Apply the constant-folding optimization.
            Constant-folding will replace some of the ops that have all constant inputs
            with pre-computed constant nodes.
        dynamic_axes (dict<string, dict<int, string>> or dict<string, list(int)>, default empty dict):

            By default the exported model will have the shapes of all input and output tensors
            set to exactly match those given in ``args``. To specify axes of tensors as
            dynamic (i.e. known only at run-time), set ``dynamic_axes`` to a dict with schema:

            * KEY (str): an input or output name. Each name must also be provided in ``input_names`` or
              ``output_names``.
            * VALUE (dict or list): If a dict, keys are axis indices and values are axis names. If a
              list, each element is an axis index.

            For example::

                class SumModule(torch.nn.Module):
                    def forward(self, x):
                        return torch.sum(x, dim=1)

                torch.onnx.export(SumModule(), (torch.ones(2, 2),), "onnx.pb",
                                  input_names=["x"], output_names=["sum"])

            Produces::

                input {
                  name: "x"
                  ...
                      shape {
                        dim {
                          dim_value: 2  # axis 0
                        }
                        dim {
                          dim_value: 2  # axis 1
                ...
                output {
                  name: "sum"
                  ...
                      shape {
                        dim {
                          dim_value: 2  # axis 0
                ...

            While::

                torch.onnx.export(SumModule(), (torch.ones(2, 2),), "onnx.pb",
                                  input_names=["x"], output_names=["sum"],
                                  dynamic_axes={
                                      # dict value: manually named axes
                                      "x": {0: "my_custom_axis_name"},
                                      # list value: automatic names
                                      "sum": [0],
                                  })

            Produces::

                input {
                  name: "x"
                  ...
                      shape {
                        dim {
                          dim_param: "my_custom_axis_name"  # axis 0
                        }
                        dim {
                          dim_value: 2  # axis 1
                ...
                output {
                  name: "sum"
                  ...
                      shape {
                        dim {
                          dim_param: "sum_dynamic_axes_1"  # axis 0
                ...

        keep_initializers_as_inputs (bool, default None): If True, all the
            initializers (typically corresponding to parameters) in the
            exported graph will also be added as inputs to the graph. If False,
            then initializers are not added as inputs to the graph, and only
            the non-parameter inputs are added as inputs.
            This may allow for better optimizations (e.g. constant folding) by
            backends/runtimes.

            If ``opset_version < 9``, initializers MUST be part of graph
            inputs and this argument will be ignored and the behavior will be
            equivalent to setting this argument to True.

            If None, then the behavior is chosen automatically as follows:

            * If ``operator_export_type=OperatorExportTypes.ONNX``, the behavior is equivalent
              to setting this argument to False.
            * Else, the behavior is equivalent to setting this argument to True.

        custom_opsets (dict<str, int>, default empty dict): A dict with schema:

            * KEY (str): opset domain name
            * VALUE (int): opset version

            If a custom opset is referenced by ``model`` but not mentioned in this dictionary,
            the opset version is set to 1. Only custom opset domain name and version should be
            indicated through this argument.

        export_modules_as_functions (bool or set of type of nn.Module, default False): Flag to enable
            exporting all ``nn.Module`` forward calls as local functions in ONNX. Or a set to indicate the
            particular types of modules to export as local functions in ONNX.
            This feature requires ``opset_version`` >= 15, otherwise the export will fail. This is because
            ``opset_version`` < 15 implies IR version < 8, which means no local function support.
            Module variables will be exported as function attributes. There are two categories of function
            attributes.

            1. Annotated attributes: class variables that have type annotations via
            `PEP 526-style <https://www.python.org/dev/peps/pep-0526/#class-and-instance-variable-annotations>`_
            will be exported as attributes.
            Annotated attributes are not used inside the subgraph of ONNX local function because
            they are not created by PyTorch JIT tracing, but they may be used by consumers
            to determine whether or not to replace the function with a particular fused kernel.

            2. Inferred attributes: variables that are used by operators inside the module. Attribute names
            will have prefix "inferred::". This is to differentiate from predefined attributes retrieved from
            python module annotations. Inferred attributes are used inside the subgraph of ONNX local function.

            * ``False``(default): export ``nn.Module`` forward calls as fine grained nodes.
            * ``True``: export all ``nn.Module`` forward calls as local function nodes.
            * Set of type of nn.Module: export ``nn.Module`` forward calls as local function nodes,
              only if the type of the ``nn.Module`` is found in the set.

    Raises:
      CheckerError: If the ONNX checker detects an invalid ONNX graph. Will still export the
        model to the file ``f`` even if this is raised.
    """
=======
    model,
    args,
    f,
    export_params=True,
    verbose=False,
    training=_C_onnx.TrainingMode.EVAL,
    input_names=None,
    output_names=None,
    operator_export_type=_C_onnx.OperatorExportTypes.ONNX,
    opset_version=None,
    do_constant_folding=True,
    dynamic_axes=None,
    keep_initializers_as_inputs=None,
    custom_opsets=None,
    export_modules_as_functions=False,
):
>>>>>>> 42fd58ea

    _export(
        model,
        args,
        f,
        export_params,
        verbose,
        training,
        input_names,
        output_names,
        operator_export_type=operator_export_type,
        opset_version=opset_version,
        do_constant_folding=do_constant_folding,
        dynamic_axes=dynamic_axes,
        keep_initializers_as_inputs=keep_initializers_as_inputs,
        custom_opsets=custom_opsets,
        export_modules_as_functions=export_modules_as_functions,
    )


def _is_constant_tensor_list(node):
    if node.kind() != "prim::Constant":
        return False
    output_type = node.output().type()
    if output_type.isSubtypeOf(_C.ListType.ofTensors()):
        return True
    if output_type.isSubtypeOf(_C.ListType(_C.OptionalType.ofTensor())):
        return True


# ONNX can't handle constants that are lists of tensors, which can
# get generated in constant prop. So we split them back into prim::ListConstructs


def _split_tensor_list_constants(g, block):
    for node in block.nodes():
        for subblock in node.blocks():
            _split_tensor_list_constants(g, subblock)
        if _is_constant_tensor_list(node):
            inputs = []
            for val in node.output().toIValue():
                input = g.insertConstant(val)
                input.node().moveBefore(node)
                input.node().copyMetadata(node)
                inputs.append(input)

            lc = (
                g.create("prim::ListConstruct", inputs)
                .insertBefore(node)
                .output()
                .setType(_C.ListType.ofTensors())
            )
            lc.node().copyMetadata(node)
            node.output().replaceAllUsesWith(lc)


def _optimize_graph(
    graph: _C.Graph,
    operator_export_type: _C_onnx.OperatorExportTypes,
    _disable_torch_constant_prop: bool = False,
    fixed_batch_size: bool = False,
    params_dict=None,
    dynamic_axes=None,
    input_names=None,
    module=None,
):
    # Inline everything
    _C._jit_pass_inline(graph)

    # Remove fork/wait nodes
    _C._jit_pass_inline_fork_wait(graph)
    _C._jit_pass_lint(graph)
    _C._jit_pass_lower_all_tuples(graph)

    # we now record some ops like ones/zeros
    # into a trace where we previously recorded constants.
    # use constant prop to maintain our current level of onnx support
    # without implementing symbolics for all of them
    if _disable_torch_constant_prop is False:
        _C._jit_pass_constant_propagation(graph)

    _split_tensor_list_constants(graph, graph)
    # run dce to eliminate dead parts of the graph that might have been
    # left behind by things like symbolic_override
    _C._jit_pass_dce(graph)
    _C._jit_pass_lint(graph)

    _C._jit_pass_canonicalize_graph_fuser_ops(graph)
    _C._jit_pass_lint(graph)
    _C._jit_pass_peephole(graph, True)
    _C._jit_pass_fuse_addmm(graph)
    _C._jit_pass_lint(graph)

    _C._jit_pass_peephole(graph, True)
    _C._jit_pass_lower_all_tuples(graph)
    # in _jit_pass_onnx, symbolic functions are called for each node for conversion.
    # However, there are nodes that cannot be converted without additional context.
    # For example, the number of outputs from split (and whether it is static or dynamic) is unknown
    # until the point where it is unpacked by listUnpack node.
    # This pass does a preprocess, and prepares the nodes such that enough context can be received
    # by the symbolic function.
    _C._jit_pass_onnx_remove_inplace_ops_for_onnx(graph, module)
    _C._jit_pass_onnx_preprocess(graph)

    # onnx does not support tuples, so try to remove them
    _C._jit_pass_lint(graph)

    # onnx only supports tensors, but 1 / 2 = 0.5 and tensor(1) / tensor(2) = 0
    _C._jit_pass_prepare_division_for_onnx(graph)

    _C._jit_pass_onnx_remove_print(graph)
    _C._jit_pass_onnx_preprocess_caffe2(graph)

    symbolic_helper._quantized_ops.clear()
    # Unpack quantized weights for conv and linear ops and insert into graph.
    _C._jit_pass_onnx_unpack_quantized_weights(
        graph, params_dict, symbolic_helper.is_caffe2_aten_fallback()
    )
    if symbolic_helper.is_caffe2_aten_fallback():
        # Insert permutes before and after each conv op to ensure correct order.
        _C._jit_pass_onnx_quantization_insert_permutes(graph, params_dict)

        # Find consecutive permutes that are no-ops and remove them.
        _C._jit_pass_custom_pattern_based_rewrite_graph(
            textwrap.dedent(
                """\
                graph(%Pi):
                    %Pq = quantized::nhwc2nchw(%Pi)
                    %Pr = quantized::nchw2nhwc(%Pq)
                    return (%Pr)"""
            ),
            textwrap.dedent(
                """\
                graph(%Ri):
                    return (%Ri)"""
            ),
            graph,
        )

    # onnx only supports tensors, so we turn all out number types into tensors
    _C._jit_pass_erase_number_types(graph)
    if GLOBALS.onnx_shape_inference:
        input_names = [] if input_names is None else input_names
        dynamic_axes = {} if dynamic_axes is None else dynamic_axes
        _C._jit_pass_onnx_set_dynamic_input_shape(graph, dynamic_axes, input_names)
    _C._jit_pass_onnx_lint(graph)
    graph = _C._jit_pass_onnx(graph, operator_export_type)
    _C._jit_pass_onnx_lint(graph)
    _C._jit_pass_lint(graph)

    _C._jit_pass_onnx_scalar_type_analysis(
        graph, True, GLOBALS.export_onnx_opset_version
    )
    _C._jit_pass_lint(graph)

    _C._jit_pass_onnx_peephole(
        graph, GLOBALS.export_onnx_opset_version, fixed_batch_size
    )
    _C._jit_pass_lint(graph)

    # graph is not a valid jit graph anymore because types have been replaced
    # (e.g. int with Tensor), so it now contains operators that don't actually
    # exist. We can't run normal dead code elimination because it'd fail trying
    # to look up if an operator has side effects, but we can run a dead code
    # elimination variant that doesn't need to look up if an op has side effects.
    _C._jit_pass_dce_allow_deleting_nodes_with_side_effects(graph)
    _C._jit_pass_lint(graph)
    graph = _C._jit_pass_canonicalize(graph)
    _C._jit_pass_lint(graph)
    if GLOBALS.onnx_shape_inference:
        _C._jit_pass_onnx_graph_shape_type_inference(
            graph, params_dict, GLOBALS.export_onnx_opset_version
        )
    return graph


def warn_on_static_input_change(input_states):
    """Warns that changes to input dictionaries and strings won't take effect in the traced ONNX graph.

    We accept dictionaries and strings as ONNX inputs, but they should be only for
    configuration use. we detect here if these inputs are modified, and if so we warn
    the user that the changes won't take effect in the traced ONNX graph.
    """
    for input, traced_input in zip(input_states[0], input_states[1]):
        if isinstance(input, dict):
            if list(input.keys()) != list(traced_input.keys()):
                warning = (
                    "We detected that you are modifying a dictionary that is an input to your "
                    "model. "
                    "Note that dictionaries are allowed as inputs in ONNX but they should be "
                    "handled with care. "
                    "Usages of dictionaries is not recommended, and should not be used except "
                    "for configuration use. "
                    "Also note that the order and values of the keys must remain the same. "
                )
                warnings.warn(warning)
        elif isinstance(input, str):
            if input != traced_input:
                warning = (
                    "The model seems to have string inputs/outputs. "
                    "Note that strings will not appear as inputs/outputs of the ONNX graph. "
                )
                warnings.warn(warning)


def _resolve_args_by_export_type(arg_name, arg_value, operator_export_type):
    """Resolves the arguments that are ignored when export_type != operator_export_type.ONNX."""
    if (
        operator_export_type is not operator_export_type.ONNX
        and _C_onnx._CAFFE2_ATEN_FALLBACK
    ):
        if arg_value is True:
            warnings.warn(
                f"'{arg_name}' can be set to True only when 'operator_export_type' is "
                "`ONNX`. Since 'operator_export_type' is not set to 'ONNX', "
                f"'{arg_name}' argument will be ignored."
            )
        arg_value = False
    return arg_value


def _decide_keep_init_as_input(
    keep_initializers_as_inputs: Optional[bool],
    operator_export_type: _C_onnx.OperatorExportTypes,
    opset_version: int,
):
    """Decides whether the initializers in the graph should be listed as ONNX graph inputs.

    This method encapsulates the logic to decide whether the initializers in the graph
    should be listed as ONNX graph inputs (i.e., whether to choose ONNX IR v3 or v4).
    If keep_initializers_as_inputs is not specified (None), then we decide whether to keep
    initializers as graph inputs (val_keep_init_as_ip) based on export type. If export type
    is ONNX, then do not keep initializers as input (val_keep_init_as_ip=False). For all other
    export types keep initializers as input (val_keep_init_as_ip=True).
    If keep_initializers_as_inputs is specified, then respect it. Unless opset version <= 8,
    in which case it must be ignored because for opset version <= 8, all initializers MUST be
    part of graph input (only ONNX IR v3 is allowed), i.e. val_keep_init_as_ip=True.

    Special handling is needed for opset version 8 or lower, because irrespective
    of user input for keep_initializers_as_inputs, the graph must follow ONNX IR v3
    semantics, i.e. all initializers must be listed as ONNX graph input.
    """

    if opset_version < 9:
        if keep_initializers_as_inputs is False:
            warnings.warn(
                "Setting 'keep_initializers_as_inputs=False' for opset version"
                "8 or lower would lead to an invalid ONNX graph. Therefore, "
                "'keep_initializers_as_inputs=False' is ignored during export."
                "Exported model will have initializers as graph inputs (compliant "
                " to ONNX IR v3)."
            )
        return True  # i.e. True == initializers are part of graph input (ONNX IR v3)
    val_keep_init_as_ip = (
        True if keep_initializers_as_inputs is None else keep_initializers_as_inputs
    )
    if (
        keep_initializers_as_inputs is None
        and operator_export_type is _C_onnx.OperatorExportTypes.ONNX
    ):
        val_keep_init_as_ip = False
    return val_keep_init_as_ip


def _decide_add_node_names(add_node_names, operator_export_type):
    return _resolve_args_by_export_type(
        "add_node_names", add_node_names, operator_export_type
    )


def _decide_constant_folding(do_constant_folding, operator_export_type, training):
    do_constant_folding = _resolve_args_by_export_type(
        "do_constant_folding", do_constant_folding, operator_export_type
    )
    if do_constant_folding and (
        training is not None and training is not _C_onnx.TrainingMode.EVAL
    ):
        warnings.warn(
            "It is recommended that constant folding be turned off ('do_constant_folding=False') "
            "when exporting the model in training-amenable mode, i.e. with 'training=TrainingMode.TRAIN' "
            "or 'training=TrainingMode.PRESERVE' (when model is in training mode). Otherwise, some "
            "learnable model parameters may not translate correctly in the exported ONNX model "
            "because constant folding mutates model parameters. Please consider "
            "turning off constant folding or setting the training=TrainingMode.EVAL."
        )
    return do_constant_folding


def _signature(model) -> inspect.Signature:
    should_be_callable = getattr(model, "forward", model)
    if callable(should_be_callable):
        return inspect.signature(should_be_callable)
    raise ValueError("model has no forward method and is not callable")


def _decide_input_format(model, args):
    try:
        sig = _signature(model)
    except ValueError as e:
        warnings.warn(f"{e}, skipping _decide_input_format")
        return args
    try:
        ordered_list_keys = list(sig.parameters.keys())
        if ordered_list_keys[0] == "self":
            ordered_list_keys = ordered_list_keys[1:]
        args_dict: Dict = {}
        if isinstance(args, list):
            args_list = args
        elif isinstance(args, tuple):
            args_list = list(args)
        else:
            args_list = [args]
        if isinstance(args_list[-1], dict):
            args_dict = args_list[-1]
            args_list = args_list[:-1]
        n_nonkeyword = len(args_list)
        for optional_arg in ordered_list_keys[n_nonkeyword:]:
            if optional_arg in args_dict:
                args_list.append(args_dict[optional_arg])
            # Check if this arg has a default value
            else:
                param = sig.parameters[optional_arg]
                if param.default != param.empty:
                    args_list.append(param.default)
        args = args_list if isinstance(args, list) else tuple(args_list)
    # Cases of models with no input args
    except IndexError:
        warnings.warn("No input args, skipping _decide_input_format")
    except Exception as e:
        warnings.warn(f"Skipping _decide_input_format\n {e.args[0]}")

    return args


def _trace(func, args, operator_export_type, return_outs=False):
    # Special case for common case of passing a single Tensor
    if isinstance(args, torch.Tensor):
        args = (args,)

    trace_graph, torch_out, inputs_states = torch.jit._get_trace_graph(
        func, args, strict=False, _force_outplace=False, _return_inputs_states=True
    )
    warn_on_static_input_change(inputs_states)

    trace_graph = _optimize_graph(trace_graph, operator_export_type, params_dict={})
    if return_outs:
        return trace_graph, torch_out
    return trace_graph


def _trace_and_get_graph_from_model(model, args):
    # A basic sanity check: make sure the state_dict keys are the same
    # before and after running the model.  Fail fast!
    orig_state_dict_keys = torch.jit._unique_state_dict(model).keys()

    trace_graph, torch_out, inputs_states = torch.jit._get_trace_graph(
        model, args, strict=False, _force_outplace=False, _return_inputs_states=True
    )
    warn_on_static_input_change(inputs_states)

    if orig_state_dict_keys != torch.jit._unique_state_dict(model).keys():
        raise RuntimeError(
            "state_dict changed after running the tracer; "
            "something weird is happening in your model!"
        )

    return trace_graph, torch_out


def _get_param_count_list(method_graph, args_params):
    param_count_list = []
    for input_, arg_params_ in zip(method_graph.inputs(), args_params):
        if "PackedParams" in str(input_.type()):
            in_vars, _ = torch.jit._flatten(arg_params_)
            param_count_list.append(len(in_vars))
        else:
            param_count_list.append(arg_params_ is not None)

    return param_count_list


def _check_flatten_did_not_remove(original, jit_flattened):
    """torch.jit._flatten removes None. Check if it did so in this case."""

    def flatten(x):
        if isinstance(x, (list, tuple)):
            for inner in x:
                yield from flatten(inner)
        elif isinstance(x, dict):
            for inner in x.values():
                yield from flatten(inner)
        else:
            yield x

    flattened_with_none = list(flatten(original))
    num_none = len(flattened_with_none) - len(jit_flattened)
    assert num_none >= 0
    if num_none:
        raise ValueError(
            f"args contained {num_none} None's after flattening. "
            "When exporting a ScriptModule or ScriptFunction, no args may "
            "be None because that breaks type propagation."
        )


def _create_jit_graph(model, args):
    torch_out = None
    params: Union[List, Tuple]
    if isinstance(model, (torch.jit.ScriptFunction, torch.jit.ScriptModule)):
        flattened_args = tuple(torch.jit._flatten(tuple(args))[0])
        _check_flatten_did_not_remove(args, flattened_args)
    if isinstance(model, torch.jit.ScriptModule):
        try:
            graph = model.forward.graph
        except AttributeError as e:
            raise RuntimeError("'forward' method must be a script method") from e
        _C._jit_pass_onnx_function_substitution(graph)
        freezed_m = _C._freeze_module(model._c, preserveParameters=True)
        module, params = _C._jit_onnx_list_model_parameters(freezed_m)
        method_graph = module._get_method("forward").graph
        args_params = tuple(args) + tuple(params)
        param_count_list = _get_param_count_list(method_graph, args_params)
        in_vars, _ = torch.jit._flatten(args_params)
        graph = _C._propagate_and_assign_input_shapes(
            method_graph, tuple(in_vars), param_count_list, False, False
        )
        return graph, params, torch_out, module
    elif isinstance(model, torch.jit.ScriptFunction):
        params = ()
        graph = model.graph
        _C._jit_pass_onnx_function_substitution(graph)
        param_count_list = _get_param_count_list(graph, args)
        # FIXME(justinchuby): flattened_args is possibly unbound
        graph = _C._propagate_and_assign_input_shapes(
            graph, flattened_args, param_count_list, False, False
        )
        return graph, params, torch_out, None
    else:
        graph, torch_out = _trace_and_get_graph_from_model(model, args)
        _C._jit_pass_onnx_lint(graph)
        state_dict = torch.jit._unique_state_dict(model)
        params = list(state_dict.values())
        graph_inputs = list(graph.inputs())
        user_input_num = len(graph_inputs) - len(state_dict)
        param_names = list(state_dict.keys())
        for i, inp in enumerate(graph_inputs):
            if i >= user_input_num:
                inp.setDebugName(param_names[i - user_input_num])
        _C._jit_pass_onnx_function_substitution(graph)
        return graph, params, torch_out, None


def _get_named_param_dict(graph, params):
    input_and_param_names = [val.debugName() for val in graph.inputs()]
    param_names = input_and_param_names[len(input_and_param_names) - len(params) :]
    _params_dict = dict(zip(param_names, params))
    return _params_dict


def _get_example_outputs(model, args):
    input_args = copy.deepcopy(args)
    input_kwargs = {}
    if input_args and isinstance(input_args[-1], dict):
        input_kwargs = input_args[-1]
        input_args = input_args[:-1]

    example_outputs = model(*input_args, **input_kwargs)
    if isinstance(example_outputs, list):
        example_outputs = [example_outputs]
    elif not isinstance(example_outputs, tuple):
        example_outputs = (example_outputs,)

    return example_outputs


_qtype_vtype_map = {
    torch.quint8: torch.uint8,
    torch.qint8: torch.int8,
    torch.qint32: torch.int32,
    torch.quint4x2: torch.int8,
}


def unpack_quantized_tensor(value):
    if isinstance(value, torch.Tensor) and value.dtype in _qtype_vtype_map:
        q_value_dequantize = value.dequantize()
        q_scale = torch.tensor(value.q_scale(), dtype=torch.double)
        q_zero_point = torch.tensor(value.q_zero_point(), dtype=torch.int64)
        q_value = q_value_dequantize / q_scale + q_zero_point
        q_value = q_value.to(dtype=_qtype_vtype_map[value.dtype])
        return q_value, q_scale, q_zero_point
    else:
        return (value,)


def _pre_trace_quant_model(model, args):
    r"""Returns `torch.jit.trace(model, args)` if model is quantized. Otherwise do nothing and return
    original model.

    This is due to https://github.com/pytorch/pytorch/issues/75761.
    """
    if any(
        hasattr(m, "_packed_params") for m in getattr(model, "modules", lambda: [])()
    ) or any(getattr(arg, "is_quantized", False) for arg in args):
        return torch.jit.trace(model, args)
    return model


def _assign_onnx_node_name(graph, node_names):
    """Takes in ONNX graph, and mapping from _C.Node to node name in exported ONNX ModelProto.

    Returns:
        graph (_C.Graph): A TorchScript IR Graph with ONNX nodes, where each _C.Node gets its name
        in exported ONNX ModelProto assigned as attribute ``onnx_name``.
    """

    def n_fn(n, b_fn, node_names):
        for b in n.blocks():
            b_fn(b, node_names)
        if n in node_names:
            n.s_("onnx_name", node_names[n])

    def b_fn(b, node_names):
        for n in b.nodes():
            n_fn(n, b_fn, node_names)

    b_fn(graph, node_names)
    return graph


def _model_to_graph(
    model,
    args,
    verbose=False,
    input_names=None,
    output_names=None,
    operator_export_type=_C_onnx.OperatorExportTypes.ONNX,
    do_constant_folding=True,
    _disable_torch_constant_prop=False,
    fixed_batch_size=False,
    training=_C_onnx.TrainingMode.EVAL,
    dynamic_axes=None,
) -> Tuple[
    _C.Graph,
    Dict[str, torch.Tensor],
    Optional[Union[torch.Tensor, Tuple[torch.Tensor], List[torch.Tensor]]],
]:
    """Converts model into an ONNX graph.

    Returns:
        graph: A TorchScript IR Graph with ONNX nodes.
        params_dict: Dict from input param name to param value.
        torch_out: The output tensors resulting from the trace of ``model``.
            If ``model`` is a :class:`torch.jit.ScriptModule` or :class:`torch.jit.ScriptFunction`,
            this will be None, since we are not doing any tracing.
    """
    # TODO: can we simplify this to always return a tuple of Tensor or None?

    # Special case for common case of passing a single Tensor
    if isinstance(args, (torch.Tensor, int, float, bool)):
        args = (args,)

    model = _pre_trace_quant_model(model, args)
    graph, params, torch_out, module = _create_jit_graph(model, args)
    params_dict = _get_named_param_dict(graph, params)

    try:
        graph = _optimize_graph(
            graph,
            operator_export_type,
            _disable_torch_constant_prop=_disable_torch_constant_prop,
            fixed_batch_size=fixed_batch_size,
            params_dict=params_dict,
            dynamic_axes=dynamic_axes,
            input_names=input_names,
            module=module,
        )
    except Exception as e:
        torch.onnx.log("Torch IR graph at exception: ", graph)
        raise

    is_script = isinstance(model, (torch.jit.ScriptFunction, torch.jit.ScriptModule))
    if is_script:
        example_outputs = _get_example_outputs(model, args)
        example_outputs_final = ()
        for example_output in example_outputs:
            example_outputs_final += unpack_quantized_tensor(example_output)
        out_vars, desc = torch.jit._flatten(example_outputs_final)
        _C._jit_pass_onnx_assign_output_shape(
            graph, out_vars, desc, GLOBALS.onnx_shape_inference, is_script
        )

    # NB: ONNX requires complete information about output types, which might be
    # erased by some optimizations, so we need to set it explicitly again.
    else:
        if not isinstance(torch_out, (list, tuple)):
            output_wrapped = [torch_out]
        else:
            output_wrapped = torch_out  # type: ignore[assignment]

        output_tensors, out_desc = _C._jit_flatten(tuple(output_wrapped))
        # assign_output_shape pass is not compatible with quantized outputs.
        # Quantized outputs are flattened to 3 values in ONNX, while packed as
        # single value in PyTorch.
        if not any(getattr(out, "is_quantized", False) for out in output_tensors):
            _C._jit_pass_onnx_assign_output_shape(
                graph,
                output_tensors,
                out_desc,
                GLOBALS.onnx_shape_inference,
                is_script,
            )

    _set_input_and_output_names(graph, input_names, output_names)
    params_dict = _get_named_param_dict(graph, params)

    if training is None or training == _C_onnx.TrainingMode.EVAL:
        params_dict = _C._jit_pass_onnx_eval_peephole(graph, params_dict)

    if (
        do_constant_folding
        and GLOBALS.export_onnx_opset_version in _constants.onnx_constant_folding_opsets
    ):
        params_dict = _C._jit_pass_onnx_constant_fold(
            graph, params_dict, GLOBALS.export_onnx_opset_version
        )
        _C._jit_pass_dce_allow_deleting_nodes_with_side_effects(graph)

    if GLOBALS.onnx_shape_inference:
        _C._jit_pass_onnx_graph_shape_type_inference(
            graph, params_dict, GLOBALS.export_onnx_opset_version
        )

    params_dict = _C._jit_pass_onnx_eliminate_unused_items(graph, params_dict)

    # For ONNX opset < 9, constants only have three data types: float16, float, double.
    # In this pass transform constants of other data types to float/double + cast operator.
    if GLOBALS.export_onnx_opset_version < 9:
        _C._jit_pass_onnx_cast_all_constant_to_floating(graph)

    params_dict = _C._jit_pass_filter_non_tensor_arguments(params_dict)
    _C._jit_decay_packed_param_input_types(graph)

    # If output names lack a proper name and are identified only by their unique
    # give them a legible name for debugging purposes
    _apply_friendly_debug_names(graph, params_dict)

    return graph, params_dict, torch_out


def export_to_pretty_string(
    model,
    args,
    export_params=True,
    verbose=False,
    training=_C_onnx.TrainingMode.EVAL,
    input_names=None,
    output_names=None,
    operator_export_type=_C_onnx.OperatorExportTypes.ONNX,
    export_type=None,
    google_printer=False,
    opset_version=None,
    keep_initializers_as_inputs=None,
    custom_opsets=None,
    add_node_names=True,
    do_constant_folding=True,
    dynamic_axes=None,
):
    r"""
    Similar to :func:`export`, but returns a text representation of the ONNX
    model. Only differences in args listed below. All other args are the same
    as :func:`export`.

    Args:
        add_node_names (bool, default True): Whether or not to set
            NodeProto.name. This makes no difference unless
            ``google_printer=True``.
        google_printer (bool, default False): If False, will return a custom,
            compact representation of the model. If True will return the
            protobuf's `Message::DebugString()`, which is more verbose.

    Returns:
      A UTF-8 str containing a human-readable representation of the ONNX model.
    """
    if opset_version is None:
        opset_version = _constants.onnx_default_opset
    if custom_opsets is None:
        custom_opsets = {}
    symbolic_helper._set_opset_version(opset_version)
    symbolic_helper._set_operator_export_type(operator_export_type)

    symbolic_helper._set_onnx_shape_inference(True)
    with exporter_context(model, training, verbose):
        val_keep_init_as_ip = _decide_keep_init_as_input(
            keep_initializers_as_inputs, operator_export_type, opset_version
        )
        val_add_node_names = _decide_add_node_names(
            add_node_names, operator_export_type
        )
        val_do_constant_folding = _decide_constant_folding(
            do_constant_folding, operator_export_type, training
        )
        args = _decide_input_format(model, args)
        graph, params_dict, torch_out = _model_to_graph(
            model,
            args,
            verbose,
            input_names,
            output_names,
            operator_export_type,
            val_do_constant_folding,
            training=training,
            dynamic_axes=dynamic_axes,
        )

        return graph._pretty_print_onnx(  # type: ignore[attr-defined]
            params_dict,
            opset_version,
            False,
            operator_export_type,
            google_printer,
            val_keep_init_as_ip,
            custom_opsets,
            val_add_node_names,
        )


def unconvertible_ops(
    model, args, training=_C_onnx.TrainingMode.EVAL, opset_version=None
):
    r"""
    Converts the model with operator_export_type set to
    torch.onnx.OperatorExportTypes.ONNX_FALLTHROUGH once in order to get a list of
    all the ops that are not supported/implemented by the exporter.

    Args:
        model: Same as corresponding arg to torch.onnx.export.
        args: Same as corresponding arg to torch.onnx.export.
        training: Same as corresponding arg to torch.onnx.export.
        opset_version: Same as corresponding arg to torch.onnx.export.

    Returns:
        Tuple[torch._C.Graph, List[str]], where the list includes the names
        of the unconvertible ops.
    """

    opset_version = opset_version or _constants.onnx_default_opset
    symbolic_helper._set_opset_version(opset_version)
    # operator_export_type is set to ONNX_FALLTHROUGH by default so that if an op is not supported
    # in ONNX, fall through will occur and export the operator as is, as a custom ONNX op.
    with exporter_context(model, training, False):
        args = _decide_input_format(model, args)
        graph, params_dict, torch_out = _model_to_graph(
            model,
            args,
            # So that if an op connot be converted to ONNX, it will be kept
            # as-is rather than cause a failure.
            operator_export_type=_C_onnx.OperatorExportTypes.ONNX_FALLTHROUGH,
        )
    unsupported_ops = list()
    supported_namespaces = ("onnx", "prim", "quantized")
    for node in graph.nodes():
        if node.kind().split(":")[0] not in supported_namespaces:
            unsupported_ops.append(node.kind())
    return graph, unsupported_ops


def _setup_trace_module_map(model, export_modules_as_functions):
    def __setup_trace_module_map():
        trace_module_map = {_m: torch.typename(type(_m)) for _m in model.modules()}
        torch.jit._trace._trace_module_map = trace_module_map
        return trace_module_map

    def __register_attribute_hook():
        attr_name = "_onnx_attrs"

        def _track_module_attributes_forward_pre_hook(module, input):
            setattr(module, attr_name, _get_module_attributes(module))

        def _track_module_attributes_forward_hook(module, input, output):
            tracing_state = _C._get_tracing_state()
            if not tracing_state:
                return

            graph = tracing_state.graph()
            onnx_attrs = {}
            if hasattr(module, attr_name):
                onnx_attrs = getattr(module, attr_name)
                delattr(module, attr_name)

            _C._jit_pass_onnx_track_scope_attributes(graph, onnx_attrs)

        for m in model.modules():
            m.register_forward_hook(_track_module_attributes_forward_hook)
            m.register_forward_pre_hook(_track_module_attributes_forward_pre_hook)

    if isinstance(export_modules_as_functions, bool) and export_modules_as_functions:
        trace_module_map = __setup_trace_module_map()
        export_modules_as_functions = {v for k, v in trace_module_map.items()}
    elif (
        isinstance(export_modules_as_functions, set)
        and len(export_modules_as_functions) > 0
    ):

        def _find_typename(v):
            if isinstance(v, type):
                return torch.typename(v)
            else:
                raise RuntimeError(
                    "Only type of the `nn.Module` should be "
                    "passed in the set for argument `export_modules_as_functions`. "
                    "Got `%s`." % (type(v).__name__)
                )

        trace_module_map = __setup_trace_module_map()
        module_typenames = {_find_typename(v) for v in export_modules_as_functions}
        export_modules_as_functions = module_typenames
    else:
        export_modules_as_functions = None

    if export_modules_as_functions:
        __register_attribute_hook()

    return export_modules_as_functions


def _reset_trace_module_map():
    torch.jit._trace._trace_module_map = None
    _C._jit_pass_onnx_clear_scope_records()


def _get_module_attributes(module):

    annotations = typing.get_type_hints(type(module))
    base_m_annotations = typing.get_type_hints(torch.nn.Module)
    [annotations.pop(k, None) for k in base_m_annotations]
    return {k: getattr(module, k) for k in annotations}


def _export(
    model,
    args,
    f,
    export_params=True,
    verbose=False,
    training=_C_onnx.TrainingMode.EVAL,
    input_names=None,
    output_names=None,
    operator_export_type=_C_onnx.OperatorExportTypes.ONNX,
    export_type=None,
    opset_version=None,
    do_constant_folding=True,
    dynamic_axes=None,
    keep_initializers_as_inputs=None,
    fixed_batch_size=False,
    custom_opsets=None,
    add_node_names=True,
    onnx_shape_inference=True,
    export_modules_as_functions=False,
):
    if export_type is None:
        export_type = _exporter_states.ExportTypes.PROTOBUF_FILE

    if isinstance(model, torch.nn.DataParallel):
        raise ValueError(
            "torch.nn.DataParallel is not supported by ONNX "
            "exporter, please use 'attribute' module to "
            "unwrap model from torch.nn.DataParallel. Try "
            "torch.onnx.export(model.module, ...)"
        )
    assert GLOBALS.in_onnx_export is False
    GLOBALS.in_onnx_export = True
    try:

        symbolic_helper._set_onnx_shape_inference(onnx_shape_inference)

        if opset_version is None:
            opset_version = _constants.onnx_default_opset

        if export_modules_as_functions and opset_version < 15:
            raise ValueError(
                "`export_modules_as_functions` is not supported for `opset_version` < 15."
                "This is because `opset_version` < 15 implies IR version < 8, which means "
                "no local function support. "
            )
        export_modules_as_functions = _setup_trace_module_map(
            model, export_modules_as_functions
        )

        if not operator_export_type:
            if _C_onnx._CAFFE2_ATEN_FALLBACK:
                operator_export_type = _C_onnx.OperatorExportTypes.ONNX_ATEN_FALLBACK
            else:
                operator_export_type = _C_onnx.OperatorExportTypes.ONNX

        # By default, training=TrainingMode.EVAL,
        # which is good because running a model in training mode could result in
        # internal buffers getting updated, dropout getting applied, etc.
        # If you really know what you're doing, you can turn
        # training=TrainingMode.TRAINING or training=TrainingMode.PRESERVE,
        # (to preserve whatever the original training mode was.)
        symbolic_helper._set_opset_version(opset_version)
        symbolic_helper._set_operator_export_type(operator_export_type)
        with exporter_context(model, training, verbose):
            val_keep_init_as_ip = _decide_keep_init_as_input(
                keep_initializers_as_inputs, operator_export_type, opset_version
            )
            val_add_node_names = _decide_add_node_names(
                add_node_names, operator_export_type
            )
            val_do_constant_folding = _decide_constant_folding(
                do_constant_folding, operator_export_type, training
            )
            # Normally f can be a file-like object, but for large models, the external data format requires a
            # valid `model_file_location`. Code in export.cpp will enforce this.
            if isinstance(f, str):
                model_file_location = f
            else:
                model_file_location = ""
            args = _decide_input_format(model, args)
            if dynamic_axes is None:
                dynamic_axes = {}
            _validate_dynamic_axes(dynamic_axes, model, input_names, output_names)

            graph, params_dict, torch_out = _model_to_graph(
                model,
                args,
                verbose,
                input_names,
                output_names,
                operator_export_type,
                val_do_constant_folding,
                fixed_batch_size=fixed_batch_size,
                training=training,
                dynamic_axes=dynamic_axes,
            )

            # TODO: Don't allocate a in-memory string for the protobuf
            defer_weight_export = (
                export_type is not _exporter_states.ExportTypes.PROTOBUF_FILE
            )
            if custom_opsets is None:
                custom_opsets = {}

            _C._jit_pass_dce_allow_deleting_nodes_with_side_effects(graph)
            node_attr_to_name = {}  # type: ignore[var-annotated]
            if export_modules_as_functions:
                # NOTE: cannot call DCE after this pass. DCE will remove function definition nodes.
                node_attr_to_name = _C._jit_pass_onnx_function_extraction(
                    graph, export_modules_as_functions, list(params_dict.keys())
                )
            params_dict = _C._jit_pass_onnx_deduplicate_initializers(  # type: ignore[assignment]
                graph, params_dict, getattr(model, "training", False)  # type: ignore[arg-type]
            )
            if export_params:
                (
                    proto,
                    export_map,
                    val_use_external_data_format,
                    node_names,
                ) = graph._export_onnx(  # type: ignore[attr-defined]
                    params_dict,
                    opset_version,
                    dynamic_axes,
                    defer_weight_export,
                    operator_export_type,
                    not verbose,
                    val_keep_init_as_ip,
                    custom_opsets,
                    val_add_node_names,
                    model_file_location,
                    node_attr_to_name,
                )
            else:
                (
                    proto,
                    export_map,
                    val_use_external_data_format,
                    node_names,
                ) = graph._export_onnx(  # type: ignore[attr-defined]
                    {},
                    opset_version,
                    dynamic_axes,
                    False,
                    operator_export_type,
                    not verbose,
                    val_keep_init_as_ip,
                    custom_opsets,
                    val_add_node_names,
                    model_file_location,
                    node_attr_to_name,
                )
            if verbose:
                torch.onnx.log(
                    "Exported graph: ", _assign_onnx_node_name(graph, node_names)
                )
            if export_type == _exporter_states.ExportTypes.PROTOBUF_FILE:
                assert len(export_map) == 0
                with torch.serialization._open_file_like(f, "wb") as opened_file:
                    opened_file.write(proto)
            elif export_type in [
                _exporter_states.ExportTypes.ZIP_ARCHIVE,
                _exporter_states.ExportTypes.COMPRESSED_ZIP_ARCHIVE,
            ]:
                compression = (
                    zipfile.ZIP_DEFLATED
                    if export_type
                    == _exporter_states.ExportTypes.COMPRESSED_ZIP_ARCHIVE
                    else zipfile.ZIP_STORED
                )
                with zipfile.ZipFile(f, "w", compression=compression) as z:
                    z.writestr(_constants.ONNX_ARCHIVE_MODEL_PROTO_NAME, proto)
                    for k, v in export_map.items():
                        z.writestr(k, v)
            elif export_type == _exporter_states.ExportTypes.DIRECTORY:
                if os.path.exists(f):
                    assert os.path.isdir(f)
                else:
                    os.makedirs(f)

                model_proto_file = os.path.join(
                    f, _constants.ONNX_ARCHIVE_MODEL_PROTO_NAME
                )
                with torch.serialization._open_file_like(
                    model_proto_file, "wb"
                ) as opened_file:
                    opened_file.write(proto)

                for k, v in export_map.items():
                    weight_proto_file = os.path.join(f, k)
                    with torch.serialization._open_file_like(
                        weight_proto_file, "wb"
                    ) as opened_file:
                        opened_file.write(v)
            else:
                raise RuntimeError("Unknown export type")

            # The ONNX checker only works for ONNX graph. So if the operator_export_type is not ONNX,
            # we can skip this check.
            # If large model format export is enabled, proto will only contain data location instead of
            # raw data and _check_onnx_proto() will fail because it can only handle the raw ONNX proto
            # string in memory.
            if (operator_export_type is _C_onnx.OperatorExportTypes.ONNX) and (
                not val_use_external_data_format
            ):
                try:
                    _C._check_onnx_proto(proto, full_check=True)
                except RuntimeError as e:
                    raise errors.CheckerError(e)
    finally:
        assert GLOBALS.in_onnx_export
        GLOBALS.in_onnx_export = False
        _reset_trace_module_map()

    return torch_out


def _apply_friendly_debug_names(graph, params):
    for n in graph.nodes():
        for v in n.inputs():
            old_name = v.debugName()
            if old_name != str(v.unique()):
                continue
            new_name = f"{n.kind()}_{v.unique()}"
            v.setDebugName(new_name)
            if old_name in params:
                params[new_name] = params.pop(old_name)


def _set_input_and_output_names(graph, input_names, output_names):
    def set_names(node_list, name_list, descriptor):
        if name_list is None:
            return
        if len(name_list) > len(node_list):
            raise RuntimeError(
                "number of %s names provided (%d) exceeded number of %ss (%d)"
                % (descriptor, len(name_list), descriptor, len(node_list))
            )

        # Mark if the output node DebugName is set before.
        output_node_set = set()
        for i, (name, node) in enumerate(zip(name_list, node_list)):
            # Duplicated output node, insert onnx::Identity to avoid setting the same DebugName after setDebugName().
            if descriptor == "output":
                if node in output_node_set:
                    identity_node = graph.create("onnx::Identity")
                    identity_node.insertAfter(node.node())
                    identity_node.addInput(node)
                    identity_node.output().setType(node.type())
                    graph.return_node().replaceInput(i, identity_node.output())
                    node = identity_node.output()
                output_node_set.add(node)

            if node.debugName() != name:
                node.setDebugName(name)

    set_names(list(graph.inputs()), input_names, "input")
    set_names(list(graph.outputs()), output_names, "output")


def _run_symbolic_method(g, op_name, symbolic_fn, args):
    r"""
    This trampoline function gets invoked for every symbolic method
    call from C++.
    """
    try:
        return symbolic_fn(g, *args)
    except TypeError as e:
        # Handle the specific case where we didn't successfully dispatch
        # to symbolic_fn.  Otherwise, the backtrace will have the clues
        # you need.
        e.args = (f"{e.args[0]} (occurred when translating {op_name})",)
        raise


def _add_block(node: _C.Node):
    return node.addBlock()  # type: ignore[attr-defined]


def _add_input_to_block(block: _C.Block):
    return block.addInputToBlock()  # type: ignore[attr-defined]


def _add_output_to_block(block: _C.Block, value: _C.Value):
    new_output = block.registerOutput(value)  # type: ignore[attr-defined]
    return new_output


# Note [Export inplace]
# ~~~~~~~~~~~~~~~~~~~~~
# In abstract, it would be better for us to export inplace annotations,
# than to not export them, since it is useful information that can
# help the target of an ONNX export export more efficiently.  However,
# ONNX doesn't currently formalize inplace. Fortunately, it's sound to drop
# inplace annotations, but we are losing information this way.


def _find_symbolic_in_registry(
    domain: str,
    op_name: str,
    opset_version: int,
    operator_export_type: _C_onnx.OperatorExportTypes,
) -> Optional[Callable]:
    """Looks up for the symbolic function in the registry.

    Args:
        domain: The domain of the symbolic function.
        op_name: The name of the op.
        opset_version: Currect opset used.
        operator_export_type: An enum in _C_onnx.OperatorExportTypes.

    Returns:
        The symbolic function if found, None otherwise.
    """

    if not symbolic_registry.is_registered_op(op_name, domain, opset_version):
        if operator_export_type == _C_onnx.OperatorExportTypes.ONNX_FALLTHROUGH:
            # Use the original node directly
            return None
    return symbolic_registry.get_registered_op(op_name, domain, opset_version)


def _should_aten_fallback(ns, op_name, opset_version, operator_export_type):

    is_exportable_aten_op = symbolic_registry.is_registered_op(
        op_name, "", opset_version
    )
    is_onnx_aten_export = operator_export_type == _C_onnx.OperatorExportTypes.ONNX_ATEN
    is_aten_fallback_export = (
        operator_export_type == _C_onnx.OperatorExportTypes.ONNX_ATEN_FALLBACK
    )
    return is_onnx_aten_export or (
        not is_exportable_aten_op and is_aten_fallback_export
    )


def _need_symbolic_context(symbolic_fn) -> bool:
    """Checks if the first argument to symbolic_fn is annotated as type `torch.onnx.SymbolicContext`."""
    params = tuple(inspect.signature(symbolic_fn).parameters.values())
    # When the annotation is postpone-evaluated, the annotation is a string
    # and not a type. We need to use get_type_hints to get the real type.
    if not params:
        return False
    first_param_name = params[0].name
    type_hints = typing.get_type_hints(symbolic_fn)
    if first_param_name not in type_hints:
        return False
    param_type = type_hints[first_param_name]
    return issubclass(param_type, _exporter_states.SymbolicContext)


def _get_aten_op_overload_name(n: _C.Node) -> str:

    # Returns `overload_name` attribute to ATen ops on non-Caffe2 builds
    schema = n.schema()
    if not schema.startswith("aten::") or symbolic_helper.is_caffe2_aten_fallback():
        return ""
    return _C.parse_schema(schema).overload_name


def _run_symbolic_function(
    g: _C.Graph,
    block: _C.Block,
    n: _C.Node,
    inputs: Any,
    env: Dict[_C.Value, _C.Value],
    operator_export_type=_C_onnx.OperatorExportTypes.ONNX,
) -> Optional[Union[_C.Value, Tuple[_C.Value, ...]]]:
    """Runs a symbolic function.

    The function is used in C++ to export the node to ONNX.

    Returns:
        A single or a tuple of Values.
        None when the node gets cloned as is into the new graph.
    """

    opset_version = GLOBALS.export_onnx_opset_version
    symbolic_helper.is_caffe2_aten_fallback = symbolic_helper.is_caffe2_aten_fallback

    # See Note [Export inplace]
    # TODO(ezyang): I think this is not necessary anymore
    if n.kind().endswith("_"):
        ns_op_name = n.kind()[:-1]
    else:
        ns_op_name = n.kind()
    ns, op_name = ns_op_name.split("::")

    try:
        symbolic_registry.register_version("", opset_version)

        # Caffe2-specific: Quantized op symbolics are registered for opset 9 only.
        if symbolic_helper.is_caffe2_aten_fallback() and opset_version == 9:

            symbolic_caffe2.register_quantized_ops("caffe2", opset_version)

        if ns == "aten":
            domain = ""
        elif ns == "quantized" and symbolic_helper.is_caffe2_aten_fallback():
            domain = "caffe2"
        else:
            domain = ns

        if symbolic_registry.is_registered_op(op_name, domain, opset_version):
            symbolic_fn = _find_symbolic_in_registry(
                domain, op_name, opset_version, operator_export_type
            )
            assert symbolic_fn is not None

            attrs = {k: n[k] for k in n.attributeNames()}  # type: ignore[attr-defined]
            if _need_symbolic_context(symbolic_fn):
                ctx = _exporter_states.SymbolicContext(_params_dict, env, n, block)
                return symbolic_fn(ctx, g, *inputs, **attrs)
            # PythonOp symbolic need access to the node to resolve the name conflict,
            # this is inconsistent with regular op symbolic.
            if op_name == "PythonOp":
                inputs = (n, *inputs)
            return symbolic_fn(g, *inputs, **attrs)
        elif ns == "onnx":
            # Clone node to trigger ONNX shape inference
            attrs = {k + "_" + n.kindOf(k)[0]: n[k] for k in n.attributeNames()}  # type: ignore[attr-defined]
            return g.op(op_name, *inputs, **attrs, outputs=n.outputsSize())  # type: ignore[attr-defined]
        elif _should_aten_fallback(ns, op_name, opset_version, operator_export_type):
            # Direct ATen export requested
            attrs = {k + "_" + n.kindOf(k)[0]: n[k] for k in n.attributeNames()}  # type: ignore[attr-defined]
            outputs = n.outputsSize()
            attrs["outputs"] = outputs
            # `overload_name` is set for non-Caffe2 builds only
            return g.at(  # type: ignore[attr-defined]
                op_name, *inputs, overload_name=_get_aten_op_overload_name(n), **attrs
            )
        else:
            raise errors.UnsupportedOperatorError(
                domain,
                op_name,
                opset_version,
                symbolic_registry.get_op_supported_version(
                    op_name, domain, opset_version
                ),
            )
    except RuntimeError:
        if operator_export_type == _C_onnx.OperatorExportTypes.ONNX_FALLTHROUGH:
            return None
        elif (
            operator_export_type == _C_onnx.OperatorExportTypes.ONNX_ATEN_FALLBACK
            and not symbolic_helper.is_caffe2_aten_fallback()
        ):
            # Emit ATen op for non-Caffe2 builds when `operator_export_type==ONNX_ATEN_FALLBACK`
            attrs = {k + "_" + n.kindOf(k)[0]: n[k] for k in n.attributeNames()}  # type: ignore[attr-defined]
            return g.at(  # type: ignore[attr-defined]
                op_name, *inputs, overload_name=_get_aten_op_overload_name(n), **attrs
            )
        raise
    except TypeError as e:
        # Handle the specific case where we didn't successfully dispatch.
        # Otherwise, the backtrace will have the clues you need.
        e.args = (f"{e.args[0]} \n(Occurred when translating {op_name}).",)
        raise


def get_ns_op_name_from_custom_op(symbolic_name):
    if not bool(
        re.match(r"^[a-zA-Z0-9-_]*::[a-zA-Z-_]+[a-zA-Z0-9-_]*$", symbolic_name)
    ):
        raise ValueError(
            f"Failed to register operator {symbolic_name}."
            "The symbolic name must match the format Domain::Name, "
            "and should start with a letter and contain only "
            "alphanumerical characters"
        )

    ns, op_name = symbolic_name.split("::")
    if ns == "onnx":
        raise ValueError(
            f"Failed to register operator {symbolic_name}. {ns} domain cannot be modified."
        )

    if ns == "aten":
        ns = ""

    return ns, op_name


def register_custom_op_symbolic(symbolic_name, symbolic_fn, opset_version):
    """Registers a symbolic function for a custom operator.

    When the user registers symbolic for custom/contrib ops,
    it is highly recommended to add shape inference for that operator via setType API,
    otherwise the exported graph may have incorrect shape inference in some extreme cases.
    An example of setType is `test_aten_embedding_2` in `test_operators.py`.

    See "Custom Operators" in the module documentation for an example usage.

    Args:
        symbolic_name (str): The name of the custom operator in "<domain>::<op>"
            format.
        symbolic_fn (Callable): A function that takes in the ONNX graph and
            the input arguments to the current operator, and returns new
            operator nodes to add to the graph.
        opset_version (int): The ONNX opset version in which to register.
    """
    ns, op_name = get_ns_op_name_from_custom_op(symbolic_name)

    for version in itertools.chain(
        _constants.onnx_stable_opsets, [_constants.onnx_main_opset]
    ):
        if version >= opset_version:
            symbolic_registry.register_op(op_name, symbolic_fn, ns, version)


def unregister_custom_op_symbolic(symbolic_name: str, opset_version: int):
    """Unregisters ``symbolic_name``.

    See "Custom Operators" in the module documentation for an example usage.

    Args:
        symbolic_name (str): The name of the custom operator in "<domain>::<op>"
            format.
        opset_version (int): The ONNX opset version in which to unregister.
    """
    ns, op_name = get_ns_op_name_from_custom_op(symbolic_name)

    for version in itertools.chain(
        _constants.onnx_stable_opsets, [_constants.onnx_main_opset]
    ):
        if version >= opset_version:
            symbolic_registry.unregister_op(op_name, ns, version)


def _validate_dynamic_axes(dynamic_axes, model, input_names, output_names):
    """Ensures dynamic axes argument is follows the expected format."""
    if len(dynamic_axes) == 0:
        return

    if hasattr(model, "graph"):
        # Extracting set of valid input/output names that shall be used for dynamic_axes
        if (input_names is None) or len(input_names) == 0:
            input_names = [x.debugName() for x in model.graph.inputs()]
        if (output_names is None) or len(output_names) == 0:
            output_names = [y.debugName() for y in model.graph.outputs()]

    valid_names = set((input_names or []) + (output_names or []))

    # If dynamic axes are provided as a list rather than dictionary, they should
    # first get converted to a dictionary in expected format. If desired axes names
    # are not provided for dynamic axes, automatic names shall be generated for
    # provided dynamic axes of specified input/output
    for key, value in dynamic_axes.items():
        if key not in valid_names:
            warnings.warn(
                f"Provided key {key} for dynamic axes is not a valid input/output name"
            )
        if isinstance(value, list):
            warnings.warn(
                "No names were found for specified dynamic axes of provided input."
                f"Automatically generated names will be applied to each dynamic axes of input {key}"
            )

            value_dict = {}
            for i, x in enumerate(value):
                if not isinstance(x, int):
                    raise ValueError(
                        "The type of axis index is expected to be an integer"
                    )
                if x in value_dict:
                    warnings.warn(
                        f"Duplicate dynamic axis index {x} was provided for input {key}."
                    )
                else:
                    value_dict[x] = str(key) + "_dynamic_axes_" + str(i + 1)
            dynamic_axes[key] = value_dict<|MERGE_RESOLUTION|>--- conflicted
+++ resolved
@@ -74,26 +74,20 @@
 
 
 @contextlib.contextmanager
-<<<<<<< HEAD
-def select_model_mode_for_export(model, mode):
-    r"""
-    A context manager to temporarily set the training mode of ``model``
-    to ``mode``, resetting it when we exit the with-block.  A no-op if
-    mode is None.
+def select_model_mode_for_export(model, mode: _C_onnx.TrainingMode):
+    r"""A context manager to temporarily set the training mode of ``model``
+    to ``mode``, resetting it when we exit the with-block.
 
     Args:
         model: Same type and meaning as ``model`` arg to :func:`export`.
         mode: Same type and meaning as ``training`` arg to :func:`export`.
     """
-=======
-def select_model_mode_for_export(model, mode: _C_onnx.TrainingMode):
-    """Adjusts the model training mode to the specified mode for export."""
     if not isinstance(mode, _C_onnx.TrainingMode):
         raise TypeError(
             f"'mode' should be a torch.onnx.TrainingMode enum, but got '{type(mode)}'."
         )
     originally_training: bool = False
->>>>>>> 42fd58ea
+
     if not isinstance(model, torch.jit.ScriptFunction):
         originally_training = model.training
 
@@ -182,7 +176,6 @@
 
 
 def export(
-<<<<<<< HEAD
     model: Union[torch.nn.Module, torch.jit.ScriptModule, torch.jit.ScriptFunction],
     args: Union[Tuple[Any, ...], torch.Tensor],
     f: Union[str, io.BytesIO],
@@ -475,24 +468,6 @@
       CheckerError: If the ONNX checker detects an invalid ONNX graph. Will still export the
         model to the file ``f`` even if this is raised.
     """
-=======
-    model,
-    args,
-    f,
-    export_params=True,
-    verbose=False,
-    training=_C_onnx.TrainingMode.EVAL,
-    input_names=None,
-    output_names=None,
-    operator_export_type=_C_onnx.OperatorExportTypes.ONNX,
-    opset_version=None,
-    do_constant_folding=True,
-    dynamic_axes=None,
-    keep_initializers_as_inputs=None,
-    custom_opsets=None,
-    export_modules_as_functions=False,
-):
->>>>>>> 42fd58ea
 
     _export(
         model,
