"""Importing this patches torch._C classes to add ONNX conveniences."""
import numbers
import re
from typing import Any, Iterable, Tuple, Union

import torch
from torch import _C
from torch._C import _onnx as _C_onnx

# Import utils to get _params_dict because it is a global that is accessed by c++ code
from torch.onnx import _deprecation, utils
from torch.onnx._globals import GLOBALS
from torch.onnx._internal import _beartype

_ATTR_PATTERN = re.compile("^(.+)_(([ifstgz])|(ty))$")


# TODO(#78694): Refactor the patching process to make it more transparent to users.
@_beartype.beartype
def _graph_op(
    g: _C.Graph,
    opname: str,
    *raw_args: Union[torch.Tensor, _C.Value],
    outputs: int = 1,
    **kwargs,
) -> Union[_C.Value, Tuple[_C.Value, ...]]:
    r"""Creates an ONNX operator "opname", taking "args" as inputs and attributes "kwargs".

    The set of operators and the inputs/attributes they take
    is documented at https://github.com/onnx/onnx/blob/master/docs/Operators.md

    This function is monkey-patched onto Graph.

    Args:
        g: The Torch graph.
        opname: The ONNX operator name, e.g., `Abs` or `Add`, or an operator qualified
            with a namespace, e.g., `aten::add`.
        raw_args: The inputs to the operator; usually provided
            as arguments to the `symbolic` definition.
        outputs: The number of outputs this operator returns.
            By default an operator is assumed to return a single output.
            If `outputs` is greater than one, this functions returns a tuple
            of output `Node`, representing each output of the ONNX operator
            in positional.
        kwargs: The attributes of the ONNX operator, whose keys are named
            according to the following convention: `alpha_f` indicates
            the `alpha` attribute with type `f`.  The valid type specifiers are
            `f` (float), `i` (int), `s` (string) or `t` (Tensor).  An attribute
            specified with type float accepts either a single float, or a
            list of floats (e.g., you would say `dims_i` for a `dims` attribute
            that takes a list of integers).

    Returns:
        The node representing the single output of this operator (see the `outputs`
        keyword argument for multi-return nodes).
    """
    # Filter out None attributes, this can be convenient client side because
    # now they can pass through None attributes, and have them not show up
    kwargs = {k: v for k, v in kwargs.items() if v is not None}

    args = [_const_if_tensor(g, arg) for arg in raw_args]

    if "::" in opname:
        namespace, op = opname.split("::")
    else:
        namespace = "onnx"
        op = opname

    n = g.insertNode(_new_node(g, namespace, op, outputs, *args, **kwargs))

    if GLOBALS.onnx_shape_inference:
        _C._jit_pass_onnx_node_shape_type_inference(
            n, utils._params_dict, GLOBALS.export_onnx_opset_version
        )

    if outputs == 1:
        return n.output()
    return tuple(n.outputs())


@_beartype.beartype
def _const_if_tensor(g: _C.Graph, arg):
    if arg is None:
        return arg
    if isinstance(arg, _C.Value):
        return arg
    return _graph_op(g, "Constant", value_z=arg)


# Generate an ONNX ATen op node.
@_beartype.beartype
def _aten_op(g: _C.Graph, operator: str, *args, overload_name: str = "", **kwargs):
    return _graph_op(
        g,
        "aten::ATen",
        *args,
        operator_s=operator,
        overload_name_s=overload_name,
        **kwargs,
    )


<<<<<<< HEAD
def _block_op(block: _C.Block, opname: str, *args, **kwargs):
=======
@_beartype.beartype
def _block_op(b: _C.Block, opname: str, *args: _C.Value, **kwargs):
>>>>>>> 6bedb7a7
    if "::" in opname:
        namespace, op = opname.split("::")
    else:
        namespace = "onnx"
        op = opname

    n = block.addNode(f"{namespace}::{op}", args)
    aten = namespace == "aten"
    skip_attrs = {"inplace", "aten"}
    for k, v in sorted(kwargs.items()):
        if k in skip_attrs:
            continue
        _add_attribute(n, k, v, aten=aten)
    outputs = tuple(n.outputs())
    if len(outputs) == 1:
        return n.output()
    return outputs


@_beartype.beartype
def _new_node(
    g: _C.Graph, namespace: str, op: str, outputs: int, *args: _C.Value, **kwargs
) -> _C.Node:
    """Creates a new node in the graph.

    Args:
        g: The graph to create the operator on.
        namespace: The namespace of the operator. E.g., "aten", "onnx".
        op: The name of the operator to create.
        outputs: The number of the outputs of the node.

    Returns:
        The new node.
    """
    aten = namespace == "aten"
    node = g.create(f"{namespace}::{op}", args, outputs)
    skip_attrs = {"inplace", "aten"}
    for k, v in sorted(kwargs.items()):
        if k == skip_attrs:
            continue
        _add_attribute(node, k, v, aten=aten)
    return node


@_beartype.beartype
def _is_onnx_list(value):
    return (
        not isinstance(value, torch._six.string_classes)
        and not isinstance(value, torch.Tensor)
        and isinstance(value, Iterable)
    )


@_beartype.beartype
def _scalar(x: torch.Tensor):
    """Convert a scalar tensor into a Python value."""
    assert x.numel() == 1
    return x[0]


@_beartype.beartype
def _is_caffe2_aten_fallback() -> bool:
    return (
        GLOBALS.operator_export_type == _C_onnx.OperatorExportTypes.ONNX_ATEN_FALLBACK
        and _C_onnx._CAFFE2_ATEN_FALLBACK
    )


@_beartype.beartype
def _add_attribute(node: _C.Node, key: str, value: Any, aten: bool):
    r"""Initializes the right attribute based on type of value."""
    m = _ATTR_PATTERN.match(key)
    if m is None:
        raise ValueError(
            f"Invalid attribute specifier '{key}' names "
            "must be suffixed with type, e.g. 'dim_i' or 'dims_i'"
        )
    name, kind = m.group(1), m.group(2)
    if _is_onnx_list(value):
        kind += "s"

    if aten and _is_caffe2_aten_fallback():
        if isinstance(value, torch.Tensor):
            # Caffe2 proto does not support tensor attribute.
            if value.numel() > 1:
                raise ValueError("Should not pass tensor attribute")
            value = _scalar(value)
            if isinstance(value, float):
                kind = "f"
            else:
                kind = "i"
    return getattr(node, f"{kind}_")(name, value)


# TODO(#76254): Remove the deprecated function.
@_deprecation.deprecated(
    "1.13", "1.14", "Use 'g.op()' to create a constant node instead."
)
@_beartype.beartype
def _graph_constant(
    g,
    value,
    dims,
    type_: str,
    *args,
    **kwargs,
):
    """This helper function can create either constant tensor or constant scalar.

    If dims is None or 0 or [0], generate a 0-d tensor (scalar).
    """
    assert isinstance(value, numbers.Number)
    assert type_ is not None
    isscalar = False
    if dims is None or dims == 0 or set(dims) == {0}:
        dims = [1]
        isscalar = True
    type_ = type_.lower()
    tensor: Union[
        torch.CharTensor,
        torch.ShortTensor,
        torch.IntTensor,
        torch.LongTensor,
        torch.HalfTensor,
        torch.FloatTensor,
        torch.DoubleTensor,
    ]
    if type_ == "char":
        tensor = torch.CharTensor(*dims)
    elif type_ == "short":
        tensor = torch.ShortTensor(*dims)
    elif type_ == "int":
        tensor = torch.IntTensor(*dims)
    elif type_ == "long":
        tensor = torch.LongTensor(*dims)
    elif type_ == "half":
        tensor = torch.HalfTensor(*dims)
    elif type_ == "float":
        tensor = torch.FloatTensor(*dims)
    elif type_ == "double":
        tensor = torch.DoubleTensor(*dims)
    else:
        raise ValueError(
            "Unknown type, type should be one of the following strings: "
            "char, short, int, long, half, float, double"
        )
    tensor.fill_(value)  # type: ignore[call-overload]
    if isscalar:
        return g.op("Constant", *args, value_z=tensor, **kwargs)
    return g.op("Constant", *args, value_t=tensor, **kwargs)


# TODO(#76254): Remove the deprecated function.
@_deprecation.deprecated(
    "1.13",
    "1.14",
    "Internally use '_node_get' in symbolic_helper instead.",
)
def _node_getitem(self, k):
    """Gets attributes of a node which is polymorphic over return type.

    This is monkey-patched onto Node.
    """
    sel = self.kindOf(k)
    return getattr(self, sel)(k)


torch._C.Graph.op = _graph_op  # type: ignore[attr-defined]
torch._C.Graph.at = _aten_op  # type: ignore[attr-defined]
torch._C.Block.op = _block_op  # type: ignore[attr-defined]
torch._C.Graph.constant = _graph_constant  # type: ignore[attr-defined]
torch._C.Node.__getitem__ = _node_getitem  # type: ignore[attr-defined, misc, assignment]<|MERGE_RESOLUTION|>--- conflicted
+++ resolved
@@ -100,12 +100,8 @@
     )
 
 
-<<<<<<< HEAD
-def _block_op(block: _C.Block, opname: str, *args, **kwargs):
-=======
 @_beartype.beartype
 def _block_op(b: _C.Block, opname: str, *args: _C.Value, **kwargs):
->>>>>>> 6bedb7a7
     if "::" in opname:
         namespace, op = opname.split("::")
     else:
