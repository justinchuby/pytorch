--- conflicted
+++ resolved
@@ -8,17 +8,12 @@
 from torch import _C
 
 # Monkey-patch graph manipulation methods on Graph, used for the ONNX symbolics
-<<<<<<< HEAD
-from torch.onnx import _patch_torch  # noqa: F401
-from torch.onnx import symbolic_helper, _type_utils
-from torch.onnx import symbolic_opset9 as opset9
-=======
-from torch.onnx import (  # noqa: F401
-    _patch_torch,
+from torch.onnx import (
+    _type_utils,
+    _patch_torch,  # noqa: F401
     symbolic_helper,
     symbolic_opset9 as opset9,
 )
->>>>>>> 85a9e736
 from torch.onnx._globals import GLOBALS
 
 # EDITING THIS FILE? READ THIS FIRST!
