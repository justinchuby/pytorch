--- conflicted
+++ resolved
@@ -6,19 +6,13 @@
 
 import torch
 from torch import _C
-<<<<<<< HEAD
-from torch.onnx import symbolic_helper, _type_utils
-from torch.onnx import symbolic_opset9 as opset9
-from torch.onnx import symbolic_opset10 as opset10
-from torch.onnx import utils
-=======
 from torch.onnx import (
+    _type_utils,
     symbolic_helper,
     symbolic_opset10 as opset10,
     symbolic_opset9 as opset9,
     utils,
 )
->>>>>>> 85a9e736
 from torch.onnx._globals import GLOBALS
 
 # EDITING THIS FILE? READ THIS FIRST!
