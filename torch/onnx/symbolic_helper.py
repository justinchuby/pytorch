--- conflicted
+++ resolved
@@ -3,13 +3,7 @@
 import inspect
 import sys
 import warnings
-<<<<<<< HEAD
-from functools import wraps
-from sys import maxsize as maxsize
-from typing import Optional, Set
-=======
 from typing import Set
->>>>>>> 03546e9c
 
 import torch
 import torch._C._onnx as _C_onnx
@@ -252,15 +246,9 @@
     `arg_q_descriptors`.
 
     If quantization is detected, the base operator symbolic function will be wrapped with
-<<<<<<< HEAD
     argument de-quantization and output quantization.
 
     Otherwise, only the base symbolic function will be invoked.
-=======
-    argument dequantization and output quantization.
-
-    Otherwise, only base symbolic function will be invoked.
->>>>>>> 03546e9c
 
     For example:
 
