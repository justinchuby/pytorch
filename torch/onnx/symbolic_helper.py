from __future__ import annotations

import enum
import functools
import inspect
import sys
import warnings
<<<<<<< HEAD
from typing import List, Optional, Set, Tuple
=======
from typing import Any, Callable, Optional, Sequence, Set, Tuple, Union
>>>>>>> 773d8074

import torch
import torch._C._onnx as _C_onnx
from torch import _C

# Monkey-patch graph manipulation methods on Graph, used for the ONNX symbolics
from torch.onnx import _patch_torch  # noqa: F401
from torch.onnx._globals import GLOBALS

# Note [Edit Symbolic Files]
# EDITING THIS FILE AND SYMBOLIC_OPSET<VERSION> FILES? READ THIS FIRST!
#
# - Module-level functions are called to convert the corresponding op in the `aten` domain.
#   E.g. symbolic_opset9.foo is called to convert aten::foo.
#   Symbolic functions for other domains are staticmethods in classes named after the domain.
#   E.g. symbolic_opset9.Prim.ConstantChunk is called to convert prim::ConstantChunk.
# - Parameter names must *exactly* match the names in
#   aten/src/ATen/native/native_functions.yaml, because
#   dispatch is done with keyword arguments.
# - Looking for inplace ops?  They're detected by
#   `_jit_pass_onnx_remove_inplace_ops_for_onnx`, and
#   transparently dispatched to their non inplace versions in
#   "run_symbolic_function".   See Note [Export inplace]
#
# ----------------------------------------------------------------------------------
# A note on Tensor types
# ----------------------------------------------------------------------------------
#
# In general, we should avoid depending on the type of Tensor Values contained
# within the trace graph. However, this is sometimes unavoidable (due to ONNX
# spec requirements, etc). The TensorType object has accessors for these properties
# that return the property if it is statically known and return nullopt otherwise.
#
# In general, we should prefer to rely on the least specific information possible.
# For example, not relying on tensor properties at all is better than relying
# on the number of dimensions which is better than relying on
# concrete shapes. Doing so will make the export symbolics
# more robust to different graphs.
#
# ----------------------------------------------------------------------------------
# Extra context for symbolic functions
# ----------------------------------------------------------------------------------
#
# In general, symbolic functions only require inputs and attributes to
# the original node. In rare circumstances, extra context may be required.
# For example, symbolic function for `prim::Loop` needs access to the subblock of
# the original node.
# A symbolic function that has a first arg (before the Graph object) with the
# type annotation of torch.onnx.SymbolicContext will be called with that additional context.
# During export, it is populated from `utils._run_symbolic_function`
# to contain the context for each node being converted.

__all__ = [
    "args_have_same_dtype",
    "cast_pytorch_to_onnx",
    "check_training_mode",
    "dequantize_helper",
    "is_caffe2_aten_fallback",
    "parse_args",
    "pytorch_name_to_type",
    "quantize_helper",
    "quantized_args",
    "requantize_bias_helper",
    "scalar_name_to_pytorch",
    "scalar_type_to_onnx",
    "scalar_type_to_pytorch_type",
    "ScalarType",
]

# ---------------------------------------------------------------------------------
# Helper functions
# ---------------------------------------------------------------------------------


def _parse_arg(value, desc, arg_name=None, node_name=None):
    if desc == "none":
        return value
    if desc == "v" or not _is_value(value):
        return value
    if value.node().mustBeNone():
        return None
    if value.node().kind() == "onnx::Constant":
        tval = value.node()["value"]
        if desc == "i":
            return int(tval)
        elif desc == "f":
            return float(tval)
        elif desc == "b":
            return bool(tval)
        elif desc == "s":
            return str(tval)
        elif desc == "t":
            return tval
        elif desc == "is":
            return [int(v) for v in tval]
        elif desc == "fs":
            return [float(v) for v in tval]
        else:
            raise RuntimeError("ONNX symbolic doesn't know to interpret Constant node")
    elif value.node().kind() == "prim::ListConstruct":
        if desc == "is":
            for v in value.node().inputs():
                if v.node().kind() != "onnx::Constant":
                    raise RuntimeError(
                        "Failed to export an ONNX attribute '"
                        + v.node().kind()
                        + "', since it's not constant, please try to make "
                        "things (e.g., kernel size) static if possible"
                    )
            return [int(v.node()["value"]) for v in value.node().inputs()]
        else:
            raise RuntimeError(
                "ONNX symbolic doesn't know to interpret ListConstruct node"
            )

    if arg_name is None or node_name is None:
        raise RuntimeError(
            f"Expected node type 'onnx::Constant', got '{value.node().kind()}'."
        )
    else:
        raise RuntimeError(
            "Expected node type 'onnx::Constant' "
            f"for argument '{arg_name}' of node '{node_name}', "
            f"got '{value.node().kind()}'."
        )


def _maybe_get_const(value, desc):
    if _is_value(value) and value.node().kind() == "onnx::Constant":
        return _parse_arg(value, desc)
    return value


def _maybe_get_scalar(value):
    value_t = _maybe_get_const(value, "t")
    if isinstance(value_t, torch.Tensor) and value_t.shape == ():
        return value_t
    return value


def _get_const(value, desc, arg_name):
    if not _is_constant(value):
        raise RuntimeError(
            f"ONNX symbolic expected a constant value of the {arg_name} argument, "
            f"got `{value}`"
        )
    return _parse_arg(value, desc)


def _unpack_list(list_value: _C.Value) -> List[_C.Value]:
    list_node = list_value.node()
    assert list_node.kind() == "prim::ListConstruct"
    return list(list_node.inputs())


def _unpack_tuple(tuple_value):
    tuple_node = tuple_value.node()
    if tuple_node.kind() != "prim::TupleConstruct":
        raise RuntimeError(
            f"ONNX symbolic expected node type `prim::TupleConstruct`, "
            f"got `{tuple_node}`"
        )
    return list(tuple_node.inputs())


# Check if list_value is output from prim::ListConstruct
# This is usually called before _unpack_list to ensure the list can be unpacked.
def _is_packed_list(list_value):
    return _is_value(list_value) and list_value.node().kind() == "prim::ListConstruct"


def parse_args(*arg_descriptors):
    """A decorator which converts args from torch._C.Value to built-in types.

    For example:

    ```
    @parse_args('v', 'i', 'fs')
    foo(g, a, b, c):
        assert isinstance(a, torch._C.Value)
        assert isinstance(b, int)
        assert isinstance(c, list)
        assert isinstance(c[0], float)
    ```

    Args:
        arg_descriptors: list of str, where each element is
            a string that specifies the type to convert to. Valid descriptors:
            "v": no conversion, keep torch._C.Value.
            "i": int
            "is": list of int
            "f": float
            "fs": list of float
            "b": bool
            "s": str
            "t": torch.Tensor
    """

    def decorator(fn):
        fn._arg_descriptors = arg_descriptors

        @functools.wraps(fn)
        def wrapper(g, *args, **kwargs):
            # some args may be optional, so the length may be smaller
            FILE_BUG_MSG = (
                "If you believe this is not due to custom symbolic implementation within your code or "
                "an external library, please file an issue at "
                "https://github.com/pytorch/pytorch/issues/new?template=bug-report.yml to report this bug."
            )
            assert len(arg_descriptors) >= len(args), (
                f"A mismatch between the number of arguments ({len(args)}) and "
                f"their descriptors ({len(arg_descriptors)}) was found at symbolic function '{fn.__name__}'. "
                f"{FILE_BUG_MSG}"
            )

            try:
                sig = inspect.signature(fn)
                arg_names = list(sig.parameters.keys())[1:]
                fn_name = fn.__name__
            except Exception:
                arg_names = [None] * len(args)  # type: ignore[list-item]
                fn_name = None
            args = [
                _parse_arg(arg, arg_desc, arg_name, fn_name)  # type: ignore[assignment]
                for arg, arg_desc, arg_name in zip(args, arg_descriptors, arg_names)
            ]
            # only support _outputs in kwargs
            assert len(kwargs) <= 1, (
                f"Symbolic function {fn.__name__}'s '**kwargs' can contain a single "
                f"key/value entry. "
                f"{FILE_BUG_MSG}"
            )

            if len(kwargs) == 1:
                assert "_outputs" in kwargs, (
                    f"Symbolic function {fn.__name__}'s '**kwargs' can only contain "
                    f"'_outputs' key at '**kwargs'. "
                    f"{FILE_BUG_MSG}"
                )
            return fn(g, *args, **kwargs)

        return wrapper

    return decorator


def quantized_args(
    *arg_q_descriptors: bool,
    scale: Optional[float] = None,
    zero_point: Optional[int] = None,
):
    """A decorator which extends support for quantized version of the base operator.
    Quantization is detected by examining the arguments that are annotated by
    `arg_q_descriptors`.

    If quantization is detected, the base operator symbolic function will be wrapped with
    argument de-quantization and output quantization.

    Otherwise, only the base symbolic function will be invoked.

    For example:

    ```
    @quantized_args(True, False)
    def foo(g, x, y):
        return x + y
    ```

    is equivalent to

    ```
    def q_foo(g, x, y):
        if is_quantized_tensor(x):
            x = dequantize(x)
            out = foo(g, x, y)
            return quantize(out)
        else:
            return foo(g, x, y)
    ```

    Args:
        arg_q_descriptors: A sequence of bool, where each element represents if the
          argument is QTensor for quantized version of this operator. It defaults
          to False for unspecified (variable length) arguments.
        scale: Quantized output scale. If None, derive from
          the first quantized input scale.
        zero_point: Quantized output zero point. If None,
          derive from the first quantized input zero point.
    """

    def decorator(fn):
        fn._scale = scale
        fn._zero_point = zero_point

        @functools.wraps(fn)
        def wrapper(g, *args, **kwargs):
            _scale = fn._scale
            if _scale is not None:
                _scale = g.op("Constant", value_t=torch.tensor(_scale))
            _zero_point = fn._zero_point
            if _zero_point is not None:
                _zero_point = g.op("Constant", value_t=torch.tensor(_zero_point))

            # Support variable length arguments by marking unspecified ones as non-quantized
            arg_q_descriptors_extended = arg_q_descriptors + (False,) * (
                len(args) - len(arg_q_descriptors)
            )
            descriptor_args = tuple(zip(arg_q_descriptors_extended, args))
            # Run regular symbolic function if none of the argument is QTensor.
            if not any(
                (descriptor and arg.node().kind() == "prim::TupleConstruct")
                for descriptor, arg in descriptor_args
            ):
                return fn(g, *args, **kwargs)

            dequantized_args = []
            for descriptor, arg in descriptor_args:
                if descriptor:
                    dequantized_arg, scale, zero_point, _ = dequantize_helper(g, arg)
                    dequantized_args.append(dequantized_arg)
                    if _scale is None:
                        _scale = scale
                    if _zero_point is None:
                        _zero_point = zero_point
                else:
                    dequantized_args.append(arg)
            # TODO(justinchuby): Only single output is supported for now. We may want to
            # support multiple outputs in the future.
            output = fn(g, *dequantized_args, **kwargs)

            return quantize_helper(g, output, _scale, _zero_point)

        return wrapper

    return decorator


def _scalar(x):
    """Convert a scalar tensor into a Python value."""
    assert x.numel() == 1
    return x.item()


def _if_scalar_type_as(g: _C.Graph, self, tensor):
    """
    Convert self into the same type of tensor, as necessary.
    We only support implicit casting for scalars, so we never
    actually need to insert an ONNX cast operator here; just
    fix up the scalar.
    """
    if isinstance(self, _C.Value):
        return self

    scalar_type = tensor.type().scalarType()
    if scalar_type:
        ty = scalar_type.lower()
        return getattr(self, ty)()

    return self


def _is_none(x):
    return x.node().mustBeNone()


def _is_value(x):
    return isinstance(x, _C.Value)


def _is_constant(value):
    return not _is_value(value) or value.node().kind() in (
        "onnx::Constant",
        "prim::Constant",
    )


def _is_tensor(x):
    return x.type().isSubtypeOf(_C.TensorType.get())


def _is_list(x):
    return isinstance(x.type(), _C.ListType)


def _is_tensor_list(x):
    return _is_list(x) and isinstance(x.type().getElementType(), _C.TensorType)


def _is_scalar_list(x):
    """Checks if x is a scalar list, for example: List[float], List[int].

    Besides checking the type is ListType, we also check if the data type is
    a valid ONNX data type.
    """
    element_type = str(x.type().getElementType())
    return (
        _is_list(x)
        and element_type in scalar_name_to_pytorch.keys()
        and (scalar_name_to_pytorch[element_type] in cast_pytorch_to_onnx.keys())
    )


def is_caffe2_aten_fallback():
    return (
        GLOBALS.operator_export_type == _C_onnx.OperatorExportTypes.ONNX_ATEN_FALLBACK
        and _C_onnx._CAFFE2_ATEN_FALLBACK
    )


def _get_tensor_rank(x):
    if not _is_tensor(x) or x.type() is None:
        return None
    return x.type().dim()


def _get_tensor_sizes(x, allow_nonstatic=True):
    if not _is_tensor(x) or x.type() is None:
        return None
    if allow_nonstatic:
        # Each individual symbol is returned as None.
        # e.g. [1, "a", "b"] -> [1, None, None]
        return x.type().varyingSizes()
    # returns None, if exists any symbol in sizes.
    # e.g. [1, "a", "b"] -> None
    return x.type().sizes()


def _get_tensor_dim_size(x, dim):
    try:
        sizes = _get_tensor_sizes(x)
        return sizes[dim]
    except Exception:
        pass
    return None


def _get_dim_for_cross(input, dim):
    if dim == -1:
        return dim + _get_tensor_rank(input)
    # If dim is not given, it defaults to the first dimension found with the size 3
    if dim is None:
        sizes = _get_tensor_sizes(input)
        for index, size in enumerate(sizes):
            if size is not None and size == 3:
                return index
    return dim


def _unimplemented(op, msg):
    # For BC reasons, the behavior for Caffe2 does not raise exception for unimplemented operators
    if _C_onnx._CAFFE2_ATEN_FALLBACK:
        warnings.warn(
            "ONNX export failed on " + op + " because " + msg + " not supported"
        )
    elif GLOBALS.operator_export_type == _C_onnx.OperatorExportTypes.ONNX:
        _onnx_unsupported(f"{op}, {msg}")


def _onnx_unsupported(op_name):
    raise RuntimeError(
        f"Unsupported: ONNX export of operator {op_name}. "
        "Please feel free to request support or submit a pull request on PyTorch GitHub."
    )


def _onnx_opset_unsupported(op_name, current_opset, supported_opset):
    raise RuntimeError(
        f"Unsupported: ONNX export of {op_name} in opset {current_opset}. "
        f"Please try opset version {supported_opset}."
    )


def _onnx_opset_unsupported_detailed(op_name, current_opset, supported_opset, reason):
    raise RuntimeError(
        f"Unsupported: ONNX export of {op_name} in "
        f"opset {current_opset}. {reason}. Please try opset version {supported_opset}."
    )


def _block_list_in_opset(name):
    def symbolic_fn(*args, **kwargs):
        raise RuntimeError(
            f"ONNX export failed on {name}, which is not implemented for opset "
            f"{GLOBALS.export_onnx_opset_version}. "
            "Try exporting with other opset versions."
        )

    return symbolic_fn


def _try_get_scalar_type(*args):
    for arg in args:
        try:
            return arg.type().scalarType()
        except RuntimeError:
            pass
    return None


def _select_helper(g, self, dim, index, apply_reshape=True):
    index_const = _maybe_get_scalar(index)
    index_dim = _get_tensor_rank(index)
    if not _is_value(index_const):
        # Index is a constant scalar. Make it a size 1 constant tensor.
        index = g.op("Constant", value_t=torch.LongTensor([index_const]))
    elif index_dim is not None and apply_reshape:
        if index_dim == 0:
            # Index is a scalar. Reshape it to a size 1 tensor.
            index = _reshape_helper(
                g, index, g.op("Constant", value_t=torch.LongTensor([1]))
            )

    index_scalar_type = index.type().scalarType()
    if index_scalar_type is None or index_scalar_type not in ["Long", "Int"]:
        index = g.op("Cast", index, to_i=cast_pytorch_to_onnx["Long"])
    return g.op("Gather", self, index, axis_i=dim)


def _slice_helper(g, input, axes, starts, ends, steps=None, dynamic_slice=False):
    if GLOBALS.export_onnx_opset_version <= 9:
        from torch.onnx.symbolic_opset9 import _slice as _slice9

        return _slice9(g, input, axes, starts, ends)
    else:
        from torch.onnx.symbolic_opset10 import _slice as _slice10

        return _slice10(g, input, axes, starts, ends, steps, dynamic_slice)


def _is_fp(value):
    if value:
        if isinstance(value, torch.Tensor):
            return value.dtype in (
                torch.float16,
                torch.float32,
                torch.float64,
                torch.bfloat16,
            )
        else:
            type = value.type().scalarType()
            if type is None:
                warnings.warn(
                    "Type cannot be inferred, which might cause exported graph to produce incorrect results."
                )
            return type in ("Float", "Double", "Half", "BFloat16")
    return False


def _generate_wrapped_number(g, scalar):
    """Creates a wrapped number based on https://github.com/pytorch/pytorch/issues/9515.

    A Tensor is a considered a "wrapped number" if it is
    auto-wrapped from a C++ or Python number type. Integer types are
    wrapped as 0-dim int64 tensors and floating-point types are
    wrapped as 0-dim double tensors.

    The input to this function is constant value. If the data type
    is a floating point type, it is converted to a 0-dim double
    tensor, else it is converted to a 0-dim tensor of its original type
    """
    assert not isinstance(scalar, torch.Tensor)
    if isinstance(scalar, float):
        return g.op("Constant", value_t=torch.tensor(scalar, dtype=torch.double))
    return g.op("Constant", value_t=torch.tensor(scalar))


def _sort_helper(g, input, dim, decending=True, out=None):
    if out is not None:
        _unimplemented("Sort", "Out parameter is not supported")
    shape_ = g.op("Shape", input)
    dim_size_ = g.op(
        "Gather",
        shape_,
        g.op("Constant", value_t=torch.tensor([dim], dtype=torch.int64)),
    )
    if GLOBALS.export_onnx_opset_version <= 10:
        if not decending:
            _unimplemented("Sort", "Ascending is not supported")
        return g.op("TopK", input, dim_size_, axis_i=dim, outputs=2)
    else:
        return g.op(
            "TopK", input, dim_size_, axis_i=dim, largest_i=decending, outputs=2
        )


def _topk_helper(g, input, k, dim, largest=True, sorted=False, out=None):
    if out is not None:
        _unimplemented("TopK", "Out parameter is not supported")
    if not _is_value(k):
        k = g.op("Constant", value_t=torch.tensor([k], dtype=torch.int64))
    else:
        k = _reshape_helper(g, k, g.op("Constant", value_t=torch.tensor([1])))
        if _try_get_scalar_type(k) != "Long":
            k = g.op("Cast", k, to_i=_C_onnx.TensorProtoDataType.INT64)
    if GLOBALS.export_onnx_opset_version <= 10:
        if not largest:
            _unimplemented("TopK", "Ascending is not supported")
        return g.op("TopK", input, k, axis_i=dim, outputs=2)
    else:
        return g.op(
            "TopK", input, k, axis_i=dim, largest_i=largest, sorted_i=sorted, outputs=2
        )


def _lt_helper(g, input, other):
    if GLOBALS.export_onnx_opset_version <= 8:
        from torch.onnx.symbolic_opset8 import lt as _lt8

        return _lt8(g, input, other)
    else:
        from torch.onnx.symbolic_opset9 import lt as _lt9

        return _lt9(g, input, other)


def _interpolate_warning(interpolate_mode):
    onnx_op = (
        "onnx:Resize" if GLOBALS.export_onnx_opset_version >= 10 else "onnx:Upsample"
    )
    warnings.warn(
        "You are trying to export the model with "
        + onnx_op
        + " for ONNX opset version "
        "" + str(GLOBALS.export_onnx_opset_version) + ". "
        "This operator might cause results to not match the expected results by PyTorch.\n"
        "ONNX's Upsample/Resize operator did not match Pytorch's Interpolation until opset 11. "
        "Attributes to determine how to transform the input were added in onnx:Resize in opset 11 "
        "to support Pytorch's behavior (like coordinate_transformation_mode and nearest_mode).\n"
        "We recommend using opset 11 and above for models using this operator."
    )


def _unsqueeze_helper(g, input, axes_i):
    if _is_constant(axes_i[0]):
        if GLOBALS.export_onnx_opset_version >= 13:
            axes = g.op("Constant", value_t=torch.tensor(axes_i, dtype=torch.long))
            return g.op("Unsqueeze", input, axes)
        return g.op("Unsqueeze", input, axes_i=axes_i)
    # Tensor type
    if GLOBALS.export_onnx_opset_version < 13:
        raise ValueError(
            f"Opset version must be >= 13 for Unsqueeze with dynamic axes. {input.node().sourceRange()}"
        )
    return g.op("Unsqueeze", input, axes_i[0])


def _squeeze_helper(g, input, axes_i):
    if _is_constant(axes_i[0]):
        if GLOBALS.export_onnx_opset_version >= 13:
            axes = g.op("Constant", value_t=torch.tensor(axes_i, dtype=torch.long))
            return g.op("Squeeze", input, axes)
        return g.op("Squeeze", input, axes_i=axes_i)
    # Tensor type
    if GLOBALS.export_onnx_opset_version < 13:
        raise ValueError(
            f"Opset version must be >= 13 for Squeeze with dynamic axes. {input.node().sourceRange()}"
        )
    axes_t = axes_i[0]
    axes_rank = _get_tensor_rank(axes_t)
    if axes_rank > 1:
        raise ValueError(
            "For Squeeze axses as input, the axes rank must be one in ONNX spec."
        )
    elif axes_rank == 0:
        # The axes is a scalar. Unsqueeze it to a rank 1 tensor.
        axes_t = _unsqueeze_helper(g, axes_t, [0])
        return g.op("Squeeze", input, axes_t)
    return g.op("Squeeze", input, axes_t)


def _reducesum_helper(g, input, axes_i=None, keepdims_i=1, noop_with_empty_axes_i=0):
    keepdims_i = _maybe_get_const(keepdims_i, "i")
    if GLOBALS.export_onnx_opset_version >= 13:
        if axes_i:
            if not _is_value(axes_i):
                axes_i = g.op(
                    "Constant", value_t=torch.tensor(axes_i, dtype=torch.long)
                )
            return g.op(
                "ReduceSum",
                input,
                axes_i,
                keepdims_i=keepdims_i,
                noop_with_empty_axes_i=noop_with_empty_axes_i,
            )
        return g.op(
            "ReduceSum",
            input,
            keepdims_i=keepdims_i,
            noop_with_empty_axes_i=noop_with_empty_axes_i,
        )
    else:
        return g.op("ReduceSum", input, axes_i=axes_i, keepdims_i=keepdims_i)


def _interpolate_size_to_scales(g, input, output_size, dim):
    output_size = _maybe_get_const(output_size, "is")
    if _is_value(output_size):
        offset = 2
        offsets = g.op("Constant", value_t=torch.ones(offset, dtype=torch.float32))
        dividend = g.op("Cast", output_size, to_i=cast_pytorch_to_onnx["Float"])
        divisor = _slice_helper(
            g, g.op("Shape", input), axes=[0], ends=[sys.maxsize], starts=[offset]
        )
        divisor = g.op("Cast", divisor, to_i=cast_pytorch_to_onnx["Float"])
        scale_dims = g.op("Div", dividend, divisor)
        scales = g.op("Concat", offsets, scale_dims, axis_i=0)
    else:
        scales_constant = [
            1.0
            if i < 2
            else float(output_size[-(dim - i)])
            / float(input.type().sizes()[-(dim - i)])
            for i in range(0, dim)
        ]
        scales = g.op(
            "Constant", value_t=torch.tensor(scales_constant, dtype=torch.float32)
        )
    return scales


def _interpolate_get_scales_if_available(g, scales):
    available_scales = _maybe_get_const(scales[0], "fs") != -1 and not _is_none(
        scales[0]
    )

    if not available_scales:
        return None

    offsets = g.op("Constant", value_t=torch.ones(2, dtype=torch.float32))
    scales_list = g.op(
        "Constant", value_t=torch.tensor(_maybe_get_const(scales[0], "fs"))
    )
    scales = g.op("Concat", offsets, scales_list, axis_i=0)
    return scales


def _get_interpolate_attributes(g, mode, args):
    if mode == "nearest":
        align_corners = None
        scales = args[0:]
    else:
        align_corners = args[0]
        scales = args[1:]
    scales = _interpolate_get_scales_if_available(g, scales)
    return scales, align_corners


def _interpolate_get_scales(g, scale_factor, dim):
    offsets = g.op("Constant", value_t=torch.ones(2, dtype=torch.float32))
    scale_factor_rank = _get_tensor_rank(scale_factor)
    if isinstance(scale_factor.type(), _C.ListType) or (
        scale_factor_rank is not None and scale_factor_rank > 0
    ):
        return g.op("Concat", offsets, scale_factor, axis_i=0)
    else:
        scale_factor = _unsqueeze_helper(g, scale_factor, [0])
        scale_factor = g.op("Cast", scale_factor, to_i=cast_pytorch_to_onnx["Float"])
        scales = [scale_factor for i in range(dim - 2)]
    scale_factor = g.op("Concat", offsets, *scales, axis_i=0)
    return scale_factor


def _interpolate_get_scales_and_mode(g, input, size, scale_factor, mode, align_corners):
    mode = _maybe_get_const(mode, "s")
    if "linear" in mode:
        mode = "linear"
    if "cubic" in mode:
        mode = "cubic"
    _interpolate_warning(mode)

    align_corners = _maybe_get_const(align_corners, "b")
    if isinstance(align_corners, bool) and align_corners:
        return _unimplemented("interpolate", "align_corners == True")

    if not input.type().dim():
        return _unimplemented("interpolate", "missing input shape")
    dim = input.type().dim()

    if not _is_none(scale_factor):
        scale_factor = _interpolate_get_scales(g, scale_factor, dim)
    elif not _is_none(size):
        if not _is_packed_list(size):
            is_scalar = _maybe_get_const(size, "t").dim() == 0
            if is_scalar:
                size = _unsqueeze_helper(g, size, [0])
                size = [size for i in range(dim - 2)]
                size = g.op("Concat", *size, axis_i=0)
        scale_factor = _interpolate_size_to_scales(g, input, size, dim)
    else:
        return _unimplemented(
            "interpolate", "Both size and scales are None in __interpolate"
        )
    return scale_factor, mode


def _interpolate_helper(name, dim, interpolate_mode):
    @quantized_args(True, False, False)
    def symbolic_fn(g, input, output_size, *args):
        scales, align_corners = _get_interpolate_attributes(g, interpolate_mode, args)
        align_corners = _maybe_get_scalar(align_corners)
        coordinate_transformation_mode = (
            "asymmetric"
            if interpolate_mode == "nearest"
            else "align_corners"
            if align_corners
            else "half_pixel"
        )

        if scales is None:
            input_size = g.op("Shape", input)
            input_size_beg = _slice_helper(
                g, input_size, axes=[0], ends=[2], starts=[0]
            )
            output_size = g.op("Cast", output_size, to_i=cast_pytorch_to_onnx["Long"])
            output_size = g.op("Concat", input_size_beg, output_size, axis_i=0)

            if GLOBALS.export_onnx_opset_version >= 13:
                empty_roi = _optional_input_placeholder_tensor(g)
                empty_scales = _optional_input_placeholder_tensor(g)
            else:
                empty_roi = g.op(
                    "Constant", value_t=torch.tensor([], dtype=torch.float32)
                )
                empty_scales = g.op(
                    "Constant", value_t=torch.tensor([], dtype=torch.float32)
                )

            return g.op(
                "Resize",
                input,
                empty_roi,
                empty_scales,
                output_size,
                coordinate_transformation_mode_s=coordinate_transformation_mode,
                cubic_coeff_a_f=-0.75,  # only valid when mode="cubic"
                mode_s=interpolate_mode,  # nearest, linear, or cubic
                nearest_mode_s="floor",
            )  # only valid when mode="nearest"
        else:
            if GLOBALS.export_onnx_opset_version >= 13:
                empty_roi = _optional_input_placeholder_tensor(g)
            else:
                empty_roi = g.op(
                    "Constant", value_t=torch.tensor([], dtype=torch.float32)
                )

            return g.op(
                "Resize",
                input,
                empty_roi,
                scales,
                coordinate_transformation_mode_s=coordinate_transformation_mode,
                cubic_coeff_a_f=-0.75,  # only valid when mode="cubic"
                mode_s=interpolate_mode,  # nearest, linear, or cubic
                nearest_mode_s="floor",
            )  # only valid when mode="nearest"

    return symbolic_fn


def __interpolate_helper(
    g, input, size, scale_factor, mode, align_corners, recompute_scale_factor
):
    mode = _maybe_get_const(mode, "s")
    if "linear" in mode:
        mode = "linear"
    if "cubic" in mode:
        mode = "cubic"
    align_corners = _maybe_get_const(align_corners, "b")
    align_corners = False if not isinstance(align_corners, bool) else align_corners
    coordinate_transformation_mode = (
        "asymmetric"
        if mode == "nearest"
        else "align_corners"
        if align_corners
        else "half_pixel"
    )

    if not _is_none(size):
        input_size = g.op("Shape", input)
        input_size = _slice_helper(g, input_size, axes=[0], ends=[2], starts=[0])
        # in some cases size is not a packed list but size is a scalar
        # We need to also verify that (_maybe_get_const(size, "t").dim() == 0)
        # but this information is not always available. Try to get the dim,
        # and if not assume that it is not a scalar.
        try:
            is_scalar = not _is_packed_list(size) and (
                _maybe_get_const(size, "t").dim() == 0
            )
        except AttributeError:
            is_scalar = not _is_packed_list(size)
            if not is_scalar:
                warnings.warn(
                    "Cannot verify if the output_size is a scalar "
                    "while exporting interpolate. Assuming that it is not a scalar."
                )

        if is_scalar:
            rank = _get_tensor_rank(input)
            if rank is None:
                return _unimplemented(
                    "interpolate (with a scalar output_size)",
                    "missing input shape (try giving an array of output_size values)",
                )
            size = _unsqueeze_helper(g, size, [0])
            size = [size for i in range(rank - 2)]
            size = g.op("Concat", *size, axis_i=0)
        size = g.op("Cast", size, to_i=cast_pytorch_to_onnx["Long"])
        size = g.op("Concat", input_size, size, axis_i=0)

        if GLOBALS.export_onnx_opset_version >= 13:
            empty_roi = _optional_input_placeholder_tensor(g)
            empty_scales = _optional_input_placeholder_tensor(g)
        else:
            empty_roi = g.op("Constant", value_t=torch.tensor([], dtype=torch.float32))
            empty_scales = g.op(
                "Constant", value_t=torch.tensor([], dtype=torch.float32)
            )

        return g.op(
            "Resize",
            input,
            empty_roi,
            empty_scales,
            size,
            coordinate_transformation_mode_s=coordinate_transformation_mode,
            cubic_coeff_a_f=-0.75,  # only valid when mode="cubic"
            mode_s=mode,  # nearest, linear, or cubic
            nearest_mode_s="floor",
        )
    else:  # if not _is_none(scales)
        rank = _get_tensor_rank(input)
        if rank is None:
            return _unimplemented("interpolate (with scales)", "missing input shape")

        if GLOBALS.export_onnx_opset_version >= 13:
            empty_roi = _optional_input_placeholder_tensor(g)
        else:
            empty_roi = g.op("Constant", value_t=torch.tensor([], dtype=torch.float32))

        scales = _interpolate_get_scales(g, scale_factor, rank)
        return g.op(
            "Resize",
            input,
            empty_roi,
            scales,
            coordinate_transformation_mode_s=coordinate_transformation_mode,
            cubic_coeff_a_f=-0.75,  # only valid when mode="cubic"
            mode_s=mode,  # nearest, linear, or cubic
            nearest_mode_s="floor",
        )  # only valid when mode="nearest"


def _unbind_helper(g, self, dim, _outputs):
    if GLOBALS.export_onnx_opset_version < 11:
        from torch.onnx.symbolic_opset9 import unbind
    elif GLOBALS.export_onnx_opset_version <= 12:
        from torch.onnx.symbolic_opset11 import unbind  # type: ignore[no-redef]
    else:
        from torch.onnx.symbolic_opset13 import unbind  # type: ignore[no-redef]
    return unbind(g, self, dim, _outputs)


def _scatter_helper(g, self, dim, index, src):
    if GLOBALS.export_onnx_opset_version <= 10:
        from torch.onnx.symbolic_opset9 import scatter
    else:
        # for mypy, scatter was imported two lines above
        from torch.onnx.symbolic_opset11 import scatter  # type: ignore[no-redef]
    return scatter(g, self, dim, index, src)


def _repeat_interleave_split_helper(g, self, reps, dim):
    if GLOBALS.export_onnx_opset_version <= 12:
        split_out = g.op("Split", self, split_i=[1] * reps, axis_i=dim, outputs=reps)
    else:
        from torch.onnx.symbolic_opset13 import split

        repeats = g.op("Constant", value_t=torch.tensor([1] * reps))
        split_out = split(g, self, repeats, dim, _outputs=reps)
    return split_out if reps > 1 else [split_out]


def _arange_cast_helper(g, end, start=None, step=None, dtype=None):
    def _is_all_integral(scalars):
        for scalar in scalars:
            try:
                if scalar.type().scalarType() != "Long":
                    return False
            except Exception:
                pass
        return True

    # This logic is based on torch.arange docs. If "dtype" is provided,
    # infer input types from dtype. If not, then check if any of start, stop,
    # or step are floating point, and infer the type from get_default.
    # Otherwise, the dtype is inferred to be torch.int64.
    if dtype is None or (_is_value(dtype) and _is_none(dtype)):
        if _is_all_integral([start, end, step]):
            type = scalar_type_to_pytorch_type.index(torch.int64)
        else:
            type = scalar_type_to_pytorch_type.index(torch.get_default_dtype())
    else:
        type = dtype

    start = g.op("Cast", start, to_i=scalar_type_to_onnx[type]) if start else None
    end = g.op("Cast", end, to_i=scalar_type_to_onnx[type]) if end else None
    step = g.op("Cast", step, to_i=scalar_type_to_onnx[type]) if step else None
    return type, end, start, step


def _arange_helper(g, *args):
    if GLOBALS.export_onnx_opset_version <= 10:
        from torch.onnx.symbolic_opset9 import arange
    else:
        from torch.onnx.symbolic_opset11 import arange  # type: ignore[no-redef]
    return arange(g, *args)


def _size_helper(g, self, dim):
    full_shape = g.op("Shape", self)
    from torch.onnx.symbolic_opset9 import select

    return select(g, full_shape, g.op("Constant", value_t=torch.tensor([0])), dim)


def _index_fill_reshape_helper(g, self, dim, index):
    # 1. reshape index => [1, ..., 1, dim, 1, ..., 1]
    # 2. expand index => [..., dim, ...], same shape as self except for dim.
    # 3. expand value as well.
    # 4. apply onnx::scatter.

    from torch.onnx.symbolic_opset9 import expand

    if GLOBALS.export_onnx_opset_version <= 10:
        from torch.onnx.symbolic_opset9 import scatter
    else:
        # for mypy, scatter was imported two lines above
        from torch.onnx.symbolic_opset11 import scatter  # type: ignore[no-redef]

    if self.type().dim() is None:
        return _unimplemented("index_fill", "input rank not accesible")
    self_dim = self.type().dim()
    dim_value = _parse_arg(dim, "i")
    unsqueezed_index = _unsqueeze_helper(
        g, index, [i for i in range(self_dim) if i != dim_value]
    )
    expanded_index_shape = scatter(
        g, g.op("Shape", self), 0, _unsqueeze_helper(g, dim, [0]), g.op("Shape", index)
    )
    expanded_index = expand(g, unsqueezed_index, expanded_index_shape, None)
    return expanded_index_shape, expanded_index


# By default, when any value in the 'shape' input is equal to zero
# the corresponding dimension value is copied from the input tensor dynamically.
# allowzero=1 indicates that if any value in the 'shape' input is set to zero,
# the zero value is honored, similar to NumPy.
# allowzero=1 is only supported for opset version >= 14.
def _reshape_helper(g, input, shape, allowzero=0):
    shape = _maybe_get_const(shape, "is")
    if not _is_value(shape):
        shape = g.op("Constant", value_t=torch.LongTensor(shape))
    if GLOBALS.export_onnx_opset_version <= 13:
        if allowzero == 1:
            raise _onnx_opset_unsupported(
                "Reshape with allowzero=1", GLOBALS.export_onnx_opset_version, 14
            )
        return g.op("Reshape", input, shape)
    else:
        return g.op("Reshape", input, shape, allowzero_i=allowzero)


def _batchnorm_helper(g, input, weight, bias, running_mean, running_var):
    from torch.onnx.symbolic_opset9 import _var_mean

    batch_size = _get_tensor_dim_size(input, 0)
    channel_size = _get_tensor_dim_size(input, 1)

    if weight is None or _is_none(weight):
        if channel_size is None:
            raise RuntimeError(
                "Unsupported: ONNX export of batch_norm for unknown " "channel size."
            )
        weight_value = torch.tensor([1.0] * channel_size).type(
            "torch." + input.type().scalarType() + "Tensor"
        )
        weight = g.op("Constant", value_t=weight_value)
    if bias is None or _is_none(bias):
        if channel_size is None:
            raise RuntimeError(
                "Unsupported: ONNX export of batch_norm for unknown " "channel size."
            )
        bias_value = torch.tensor([0.0] * channel_size).type(
            "torch." + input.type().scalarType() + "Tensor"
        )
        bias = g.op("Constant", value_t=bias_value)
    # If track_running_stats is set to False batch statistics are instead used during evaluation time
    if (
        running_mean is None
        or _is_none(running_mean)
        or running_var is None
        or _is_none(running_var)
    ):
        assert batch_size is not None and channel_size is not None
        reshape_in = _reshape_helper(
            g,
            input,
            g.op(
                "Constant",
                value_t=torch.tensor([batch_size, channel_size, -1], dtype=torch.int64),
            ),
        )
        trans_in = g.op("Transpose", reshape_in, perm_i=[0, 2, 1])
        running_var, running_mean = _var_mean(
            g,
            trans_in,
            g.op("Constant", value_t=torch.tensor([0, 1], dtype=torch.int64)),
            False,
            False,
        )
    return weight, bias, running_mean, running_var


def _avgpool_helper(
    tuple_fn: Callable[[Any], Sequence[int]],
    padding: Union[int, Sequence[int]],
    kernel_size,
    stride,
    divisor_override,
    name,
) -> Tuple[int, ...]:
    if divisor_override and divisor_override.node().kind() != "prim::Constant":
        _unimplemented(name, "divisor_override")
    return tuple(tuple_fn(padding))


def check_training_mode(op_train_mode: int, op_name: str) -> None:
    """Warns the user if the model's training mode and the export mode do not agree."""
    if GLOBALS.training_mode == _C_onnx.TrainingMode.PRESERVE:
        return

    if op_train_mode:
        op_mode_enum = _C_onnx.TrainingMode.TRAINING
    else:
        op_mode_enum = _C_onnx.TrainingMode.EVAL
    if op_mode_enum == GLOBALS.training_mode:
        # The modes agree. Do nothing
        return

    op_mode_text = f"train={bool(op_train_mode)}"
    # Setting the model mode could result in op_mode != GLOBALS.training_mode
    # if the model is a FuncModule. In this case we warn the user of
    # the state and export depending on op_mode
    # This is to support use-cases of fixing certain layer weights
    # in training.
    warnings.warn(
        f"ONNX export mode is set to {GLOBALS.training_mode}, but operator '{op_name}' "
        f"is set to {op_mode_text}. Exporting with {op_mode_text}."
    )


def _flatten_helper(g, input, start_dim, end_dim, dim):
    input_size = g.op("Shape", input)
    slice1 = _slice_helper(g, input_size, axes=[0], starts=[0], ends=[start_dim])
    slices = [slice1, g.op("Constant", value_t=torch.tensor([-1], dtype=torch.long))]
    if end_dim < dim - 1:
        slice3 = _slice_helper(
            g, input_size, axes=[0], starts=[end_dim + 1], ends=[dim]
        )
        slices = [
            slice1,
            g.op("Constant", value_t=torch.tensor([-1], dtype=torch.long)),
            slice3,
        ]

    final_shape = g.op("Concat", *slices, axis_i=0)
    from torch.onnx.symbolic_opset9 import _reshape_from_tensor

    return _reshape_from_tensor(g, input, final_shape)


def _is_split_static(split_size_or_sizes, _outputs):
    if _outputs is None:
        return False
    if (
        _is_value(split_size_or_sizes)
        and split_size_or_sizes.node().kind() != "onnx::Constant"
    ):
        return False
    return True


def _optional_input_placeholder_tensor(g):
    n = g.op("prim::Constant")
    n.setType(_C.OptionalType.ofTensor())
    return n


def _handle_reduce_dim_none(g, self, op_name):
    rank = _get_tensor_rank(self)
    if rank is not None and any(
        [_get_tensor_dim_size(self, i) == 0 for i in range(rank)]
    ):
        # If input tensor is empty, according to ONNX ReduceSum definition,
        # set keepdims=1 so that the resulted tensor has the same rank as the input.
        return g.op(op_name, self, keepdims_i=1)
    return g.op(op_name, self, keepdims_i=0)


def dequantize_helper(
    g,
    qtensor: _C.Value,
    qdtype: Optional[torch.onnx.TensorProtoDataType] = None,
) -> Tuple[_C.Value, _C.Value, _C.Value, Optional[_C.Value]]:
    """Appends to graph `g` ONNX nodes that dequantizes `qtensor` into `tensor`.

    Args:
        g: Graph, the ONNX IR graph that is under construction.
        qtensor: torch._C.Value, either a tuple of (quantized_tensor, scale, zero_point) for per tensor quantization,
          or (quantized_tensor, scale, zero_point, axis) for per channel quantization.
          Representing the quantized tensor.
        qdtype: torch.onnx.TensorProtoDataType default None, if not None, represents the data type of quantized tensor.
          It must be either torch.onnx.TensorProtoDataType.UINT8 or torch.onnx.TensorProtoDataType.INT8.
    """
    unpacked_qtensors = _unpack_tuple(qtensor)
    tensor, scale, zero_point = unpacked_qtensors[:3]
    axis = unpacked_qtensors[3] if len(unpacked_qtensors) >= 4 else None
    axis_i = _get_const(axis, "i", "axis")
    input_qdtype = cast_pytorch_to_onnx[tensor.type().scalarType()]
    if qdtype is None:
        if input_qdtype is not None:
            qdtype = input_qdtype
        else:
            qdtype = _C_onnx.TensorProtoDataType.UINT8
    value = g.op("Cast", tensor, to_i=qdtype)
    scale = g.op("Cast", scale, to_i=_C_onnx.TensorProtoDataType.FLOAT)
    zero_point = g.op("Cast", zero_point, to_i=qdtype)

    if axis_i is not None and GLOBALS.export_onnx_opset_version < 13:
        _onnx_opset_unsupported_detailed(
            "DequantizeLinear",
            GLOBALS.export_onnx_opset_version,
            13,
            "Attribute axis is not supported.",
        )

    return (
        g.op("DequantizeLinear", value, scale, zero_point, axis_i=axis_i),
        scale,
        zero_point,
        axis,
    )


def quantize_helper(
    g,
    tensor: _C.Value,
    scale: _C.Value,
    zero_point: _C.Value,
    axis: Optional[_C.Value] = None,
) -> _C.Value:
    """Appends to graph `g` ONNX nodes that quantizes `tensor` based on `scale`, `zero_point` and `axis`.

    Args:
        g: Graph, the ONNX IR graph that is under construction.
        tensor: torch._C.Value, representing the tensor to be quantized.
        scale: torch._C.Value, quantized scale.
        zero_point: torch._C.Value, quantized zero point.
        axis: Optional[torch._C.Value] default None, if None, represents per tensor quantization.
            Otherwise, represents per channel quantization, along given axis.
    """
    if (
        axis is not None
        and not _is_none(axis)
        and GLOBALS.export_onnx_opset_version < 13
    ):
        _onnx_opset_unsupported_detailed(
            "QuantizeLinear",
            GLOBALS.export_onnx_opset_version,
            13,
            "Attribute axis is not supported.",
        )

    assert scale is not None
    if scale.type().scalarType() != "Float":  # type: ignore[attr-defined]
        # TODO(justinchuby): Remove type ignore after #81112 is checked in.
        scale = g.op("Cast", scale, to_i=_C_onnx.TensorProtoDataType.FLOAT)

    assert zero_point is not None
    if zero_point.type().scalarType() not in ("Byte", "Char"):  # type: ignore[attr-defined]
        # TODO(justinchuby): Remove type ignore after #81112 is checked in.
        zero_point = g.op("Cast", zero_point, to_i=_C_onnx.TensorProtoDataType.UINT8)
    output = g.op(
        "QuantizeLinear",
        tensor,
        scale,
        zero_point,
        axis_i=_get_const(axis, "i", "axis"),
    )
    args = [output, scale, zero_point]
    if axis is not None and not _is_none(axis):
        args.append(axis)
    return g.op("prim::TupleConstruct", *args)


def requantize_bias_helper(g, bias, input_scale, weight_scale, axis=None):
    """In PyTorch, bias is float and is quantized to int32 implicitly inside the quantized ATen op kernel.
    In ONNX we need to make the quantization explicit because operators expect all of their inputs to be quantized.
    Since int32 is not a supported output type by ONNX operator `QuantizeLinear`, quantization is exported using
    regular operators.
    """
    bias_scale = g.op("Mul", weight_scale, input_scale)
    bias_scale_shape = g.op("Shape", bias_scale)
    bias_zero_point = g.op(
        "ConstantOfShape", bias_scale_shape, value_t=torch.tensor([0], dtype=torch.int)
    )
    q_bias = g.op(
        "Cast", g.op("Div", bias, bias_scale), to_i=_C_onnx.TensorProtoDataType.INT32
    )
    axis_args = []
    if axis is not None and not _is_none(axis):
        axis_args.append(axis)
    return g.op("prim::TupleConstruct", q_bias, bias_scale, bias_zero_point, *axis_args)


def args_have_same_dtype(args):
    assert args
    base_dtype = args[0].type().scalarType()
    has_same_dtype = all(elem.type().scalarType() == base_dtype for elem in args)
    return has_same_dtype


# TODO(justinchuby): Delete these setters, users should set the vars directly.
def _set_opset_version(opset_version: int):
    GLOBALS.export_onnx_opset_version = opset_version


def _set_operator_export_type(operator_export_type):
    GLOBALS.operator_export_type = operator_export_type


# This function is for debug use only.
# onnx_shape_inference = False by default.
def _set_onnx_shape_inference(onnx_shape_inference: bool):
    GLOBALS.onnx_shape_inference = onnx_shape_inference


# Metaprogram symbolics for each ATen native specialized cast operator.
# For e.g. we specify a function named `_cast_uint8_t` that instantiates an
# ONNX cast node with `to` attribute "UINT8"
#
# TODO: remove these once we support Type's in the JIT IR and we can once again
# use the unified toType operator
cast_pytorch_to_onnx = {
    "Byte": _C_onnx.TensorProtoDataType.UINT8,
    "Char": _C_onnx.TensorProtoDataType.INT8,
    "Double": _C_onnx.TensorProtoDataType.DOUBLE,
    "Float": _C_onnx.TensorProtoDataType.FLOAT,
    "Half": _C_onnx.TensorProtoDataType.FLOAT16,
    "Int": _C_onnx.TensorProtoDataType.INT32,
    "Long": _C_onnx.TensorProtoDataType.INT64,
    "Short": _C_onnx.TensorProtoDataType.INT16,
    "Bool": _C_onnx.TensorProtoDataType.BOOL,
    "ComplexFloat": _C_onnx.TensorProtoDataType.COMPLEX64,
    "ComplexDouble": _C_onnx.TensorProtoDataType.COMPLEX128,
    "BFloat16": _C_onnx.TensorProtoDataType.BFLOAT16,
    "Undefined": _C_onnx.TensorProtoDataType.UNDEFINED,
}

scalar_name_to_pytorch = {
    "uint8_t": "Byte",
    "int8_t": "Char",
    "double": "Double",
    "float": "Float",
    "half": "Half",
    "int": "Int",
    "int64_t": "Long",
    "int16_t": "Short",
    "bool": "Bool",
    "complex64": "ComplexFloat",
    "complex128": "ComplexDouble",
    "qint8": "QInt8",
    "quint8": "QUInt8",
    "qint32": "QInt32",
    "bfloat16": "BFloat16",
}


class ScalarType(enum.IntEnum):
    """A human-readable name for a key into scalar_type_to_pytorch_type."""

    UINT8 = 0
    INT8 = enum.auto()
    SHORT = enum.auto()
    INT = enum.auto()
    INT64 = enum.auto()
    HALF = enum.auto()
    FLOAT = enum.auto()
    DOUBLE = enum.auto()
    COMPLEX32 = enum.auto()
    COMPLEX64 = enum.auto()
    COMPLEX128 = enum.auto()
    BOOL = enum.auto()
    QINT8 = enum.auto()
    QUINT8 = enum.auto()
    QINT32 = enum.auto()
    BFLOAT16 = enum.auto()


# This indicates each scalar type's corresponding
# torch type. Related source:
# https://github.com/pytorch/pytorch/blob/344defc9733a45fee8d0c4d3f5530f631e823196/c10/core/ScalarType.h
scalar_type_to_pytorch_type = [
    torch.uint8,  # 0
    torch.int8,  # 1
    torch.short,  # 2
    torch.int,  # 3
    torch.int64,  # 4
    torch.half,  # 5
    torch.float,  # 6
    torch.double,  # 7
    torch.complex32,  # 8
    torch.complex64,  # 9
    torch.complex128,  # 10
    torch.bool,  # 11
    torch.qint8,  # 12
    torch.quint8,  # 13
    torch.qint32,  # 14
    torch.bfloat16,  # 15
]

# source of truth is
# https://github.com/pytorch/pytorch/blob/master/torch/csrc/utils/tensor_dtypes.cpp
pytorch_name_to_type = {
    "Byte": torch.uint8,
    "Char": torch.int8,
    "Double": torch.double,
    "Float": torch.float,
    "Half": torch.half,
    "Int": torch.int,
    "Long": torch.int64,
    "Short": torch.short,
    "Bool": torch.bool,
    "ComplexFloat": torch.complex64,
    "ComplexDouble": torch.complex128,
    "QInt8": torch.qint8,
    "QUInt8": torch.quint8,
    "QInt32": torch.qint32,
    "BFloat16": torch.bfloat16,
}


def _cast_func_template(to_i, g, input, non_blocking):
    return g.op("Cast", input, to_i=to_i)


scalar_type_to_onnx = [
    cast_pytorch_to_onnx["Byte"],  # 0
    cast_pytorch_to_onnx["Char"],  # 1
    cast_pytorch_to_onnx["Short"],  # 2
    cast_pytorch_to_onnx["Int"],  # 3
    cast_pytorch_to_onnx["Long"],  # 4
    cast_pytorch_to_onnx["Half"],  # 5
    cast_pytorch_to_onnx["Float"],  # 6
    cast_pytorch_to_onnx["Double"],  # 7
    cast_pytorch_to_onnx["Undefined"],  # 8
    cast_pytorch_to_onnx["ComplexFloat"],  # 9
    cast_pytorch_to_onnx["ComplexDouble"],  # 10
    cast_pytorch_to_onnx["Bool"],  # 11
    cast_pytorch_to_onnx["Char"],  # 12
    cast_pytorch_to_onnx["Byte"],  # 13
    cast_pytorch_to_onnx["Int"],  # 14
    cast_pytorch_to_onnx["BFloat16"],  # 15
]

# Global set to store the list of quantized operators in the network.
# This is currently only used in the conversion of quantized ops from PT -> C2 via ONNX.
_quantized_ops: Set[int] = set()<|MERGE_RESOLUTION|>--- conflicted
+++ resolved
@@ -5,11 +5,7 @@
 import inspect
 import sys
 import warnings
-<<<<<<< HEAD
-from typing import List, Optional, Set, Tuple
-=======
-from typing import Any, Callable, Optional, Sequence, Set, Tuple, Union
->>>>>>> 773d8074
+from typing import Any, Callable, List, Optional, Sequence, Set, Tuple, Union
 
 import torch
 import torch._C._onnx as _C_onnx
