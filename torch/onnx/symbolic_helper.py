from __future__ import annotations

<<<<<<< HEAD
=======
import collections
import enum
>>>>>>> 0c8a1c4d
import functools
import inspect
import sys
import warnings
from typing import Any, Callable, List, Optional, Sequence, Set, Tuple, Union

import torch
import torch._C._onnx as _C_onnx
from torch import _C

# Monkey-patch graph manipulation methods on Graph, used for the ONNX symbolics
from torch.onnx import _patch_torch  # noqa: F401
from torch.onnx import _type_utils
from torch.onnx._globals import GLOBALS

# Note [Edit Symbolic Files]
# EDITING THIS FILE AND SYMBOLIC_OPSET<VERSION> FILES? READ THIS FIRST!
#
# - Module-level functions are called to convert the corresponding op in the `aten` domain.
#   E.g. symbolic_opset9.foo is called to convert aten::foo.
#   Symbolic functions for other domains are staticmethods in classes named after the domain.
#   E.g. symbolic_opset9.Prim.ConstantChunk is called to convert prim::ConstantChunk.
# - Parameter names must *exactly* match the names in
#   aten/src/ATen/native/native_functions.yaml, because
#   dispatch is done with keyword arguments.
# - Looking for inplace ops?  They're detected by
#   `_jit_pass_onnx_remove_inplace_ops_for_onnx`, and
#   transparently dispatched to their non inplace versions in
#   "run_symbolic_function".   See Note [Export inplace]
#
# ----------------------------------------------------------------------------------
# A note on Tensor types
# ----------------------------------------------------------------------------------
#
# In general, we should avoid depending on the type of Tensor Values contained
# within the trace graph. However, this is sometimes unavoidable (due to ONNX
# spec requirements, etc). The TensorType object has accessors for these properties
# that return the property if it is statically known and return nullopt otherwise.
#
# In general, we should prefer to rely on the least specific information possible.
# For example, not relying on tensor properties at all is better than relying
# on the number of dimensions which is better than relying on
# concrete shapes. Doing so will make the export symbolics
# more robust to different graphs.
#
# ----------------------------------------------------------------------------------
# Extra context for symbolic functions
# ----------------------------------------------------------------------------------
#
# In general, symbolic functions only require inputs and attributes to
# the original node. In rare circumstances, extra context may be required.
# For example, symbolic function for `prim::Loop` needs access to the subblock of
# the original node.
# A symbolic function that has a first arg (before the Graph object) with the
# type annotation of torch.onnx.SymbolicContext will be called with that additional context.
# During export, it is populated from `utils._run_symbolic_function`
# to contain the context for each node being converted.

__all__ = [
    "args_have_same_dtype",
    "cast_pytorch_to_onnx",
    "check_training_mode",
    "dequantize_helper",
    "is_caffe2_aten_fallback",
    "parse_args",
    "pytorch_name_to_type",
    "quantize_helper",
    "quantized_args",
    "requantize_bias_helper",
    "scalar_name_to_pytorch",
    "scalar_type_to_onnx",
    "scalar_type_to_pytorch_type",
]

# ---------------------------------------------------------------------------------
# Helper functions
# ---------------------------------------------------------------------------------


def _parse_arg(value, desc, arg_name=None, node_name=None):
    if desc == "none":
        return value
    if desc == "v" or not _is_value(value):
        return value
    if value.node().mustBeNone():
        return None
    if value.node().kind() == "onnx::Constant":
        tval = value.node()["value"]
        if desc == "i":
            return int(tval)
        elif desc == "f":
            return float(tval)
        elif desc == "b":
            return bool(tval)
        elif desc == "s":
            return str(tval)
        elif desc == "t":
            return tval
        elif desc == "is":
            return [int(v) for v in tval]
        elif desc == "fs":
            return [float(v) for v in tval]
        else:
            raise RuntimeError("ONNX symbolic doesn't know to interpret Constant node")
    elif value.node().kind() == "prim::ListConstruct":
        if desc == "is":
            for v in value.node().inputs():
                if v.node().kind() != "onnx::Constant":
                    raise RuntimeError(
                        "Failed to export an ONNX attribute '"
                        + v.node().kind()
                        + "', since it's not constant, please try to make "
                        "things (e.g., kernel size) static if possible"
                    )
            return [int(v.node()["value"]) for v in value.node().inputs()]
        else:
            raise RuntimeError(
                "ONNX symbolic doesn't know to interpret ListConstruct node"
            )

    if arg_name is None or node_name is None:
        raise RuntimeError(
            f"Expected node type 'onnx::Constant', got '{value.node().kind()}'."
        )
    else:
        raise RuntimeError(
            "Expected node type 'onnx::Constant' "
            f"for argument '{arg_name}' of node '{node_name}', "
            f"got '{value.node().kind()}'."
        )


def _maybe_get_const(value, desc):
    if _is_value(value) and value.node().kind() == "onnx::Constant":
        return _parse_arg(value, desc)
    return value


def _maybe_get_scalar(value):
    value_t = _maybe_get_const(value, "t")
    if isinstance(value_t, torch.Tensor) and value_t.shape == ():
        return value_t
    return value


def _get_const(value, desc, arg_name):
    if not _is_constant(value):
        raise RuntimeError(
            f"ONNX symbolic expected a constant value of the {arg_name} argument, "
            f"got `{value}`"
        )
    return _parse_arg(value, desc)


def _unpack_list(list_value: _C.Value) -> List[_C.Value]:
    list_node = list_value.node()
    assert list_node.kind() == "prim::ListConstruct"
    return list(list_node.inputs())


def _unpack_tuple(tuple_value):
    tuple_node = tuple_value.node()
    if tuple_node.kind() != "prim::TupleConstruct":
        raise RuntimeError(
            f"ONNX symbolic expected node type `prim::TupleConstruct`, "
            f"got `{tuple_node}`"
        )
    return list(tuple_node.inputs())


# Check if list_value is output from prim::ListConstruct
# This is usually called before _unpack_list to ensure the list can be unpacked.
def _is_packed_list(list_value):
    return _is_value(list_value) and list_value.node().kind() == "prim::ListConstruct"


def parse_args(*arg_descriptors):
    """A decorator which converts args from torch._C.Value to built-in types.

    For example:

    ```
    @parse_args('v', 'i', 'fs')
    foo(g, a, b, c):
        assert isinstance(a, torch._C.Value)
        assert isinstance(b, int)
        assert isinstance(c, list)
        assert isinstance(c[0], float)
    ```

    Args:
        arg_descriptors: list of str, where each element is
            a string that specifies the type to convert to. Valid descriptors:
            "v": no conversion, keep torch._C.Value.
            "i": int
            "is": list of int
            "f": float
            "fs": list of float
            "b": bool
            "s": str
            "t": torch.Tensor
    """

    def decorator(fn):
        fn._arg_descriptors = arg_descriptors

        @functools.wraps(fn)
        def wrapper(g, *args, **kwargs):
            # some args may be optional, so the length may be smaller
            FILE_BUG_MSG = (
                "If you believe this is not due to custom symbolic implementation within your code or "
                "an external library, please file an issue at "
                "https://github.com/pytorch/pytorch/issues/new?template=bug-report.yml to report this bug."
            )
            assert len(arg_descriptors) >= len(args), (
                f"A mismatch between the number of arguments ({len(args)}) and "
                f"their descriptors ({len(arg_descriptors)}) was found at symbolic function '{fn.__name__}'. "
                f"{FILE_BUG_MSG}"
            )

            try:
                sig = inspect.signature(fn)
                arg_names = list(sig.parameters.keys())[1:]
                fn_name = fn.__name__
            except Exception:
                arg_names = [None] * len(args)  # type: ignore[list-item]
                fn_name = None
            args = [
                _parse_arg(arg, arg_desc, arg_name, fn_name)  # type: ignore[assignment]
                for arg, arg_desc, arg_name in zip(args, arg_descriptors, arg_names)
            ]
            # only support _outputs in kwargs
            assert len(kwargs) <= 1, (
                f"Symbolic function {fn.__name__}'s '**kwargs' can contain a single "
                f"key/value entry. "
                f"{FILE_BUG_MSG}"
            )

            if len(kwargs) == 1:
                assert "_outputs" in kwargs, (
                    f"Symbolic function {fn.__name__}'s '**kwargs' can only contain "
                    f"'_outputs' key at '**kwargs'. "
                    f"{FILE_BUG_MSG}"
                )
            return fn(g, *args, **kwargs)

        return wrapper

    return decorator


def quantized_args(
    *arg_q_descriptors: bool,
    scale: Optional[float] = None,
    zero_point: Optional[int] = None,
):
    """A decorator which extends support for quantized version of the base operator.
    Quantization is detected by examining the arguments that are annotated by
    `arg_q_descriptors`.

    If quantization is detected, the base operator symbolic function will be wrapped with
    argument de-quantization and output quantization.

    Otherwise, only the base symbolic function will be invoked.

    For example:

    ```
    @quantized_args(True, False)
    def foo(g, x, y):
        return x + y
    ```

    is equivalent to

    ```
    def q_foo(g, x, y):
        if is_quantized_tensor(x):
            x = dequantize(x)
            out = foo(g, x, y)
            return quantize(out)
        else:
            return foo(g, x, y)
    ```

    Args:
        arg_q_descriptors: A sequence of bool, where each element represents if the
          argument is QTensor for quantized version of this operator. It defaults
          to False for unspecified (variable length) arguments.
        scale: Quantized output scale. If None, derive from
          the first quantized input scale.
        zero_point: Quantized output zero point. If None,
          derive from the first quantized input zero point.
    """

    def decorator(fn):
        fn._scale = scale
        fn._zero_point = zero_point

        @functools.wraps(fn)
        def wrapper(g, *args, **kwargs):
            _scale = fn._scale
            if _scale is not None:
                _scale = g.op("Constant", value_t=torch.tensor(_scale))
            _zero_point = fn._zero_point
            if _zero_point is not None:
                _zero_point = g.op("Constant", value_t=torch.tensor(_zero_point))

            # Support variable length arguments by marking unspecified ones as non-quantized
            arg_q_descriptors_extended = arg_q_descriptors + (False,) * (
                len(args) - len(arg_q_descriptors)
            )
            descriptor_args = tuple(zip(arg_q_descriptors_extended, args))
            # Run regular symbolic function if none of the argument is QTensor.
            if not any(
                (descriptor and arg.node().kind() == "prim::TupleConstruct")
                for descriptor, arg in descriptor_args
            ):
                return fn(g, *args, **kwargs)

            dequantized_args = []
            for descriptor, arg in descriptor_args:
                if descriptor:
                    dequantized_arg, scale, zero_point, _ = dequantize_helper(g, arg)
                    dequantized_args.append(dequantized_arg)
                    if _scale is None:
                        _scale = scale
                    if _zero_point is None:
                        _zero_point = zero_point
                else:
                    dequantized_args.append(arg)
            # TODO(justinchuby): Only single output is supported for now. We may want to
            # support multiple outputs in the future.
            output = fn(g, *dequantized_args, **kwargs)

            return quantize_helper(g, output, _scale, _zero_point)

        return wrapper

    return decorator


def _scalar(x):
    """Convert a scalar tensor into a Python value."""
    if isinstance(x, torch.Tensor) and x.shape == ():
        return x.item()
    return None


def _if_scalar_type_as(g: _C.Graph, self, tensor):
    """
    Convert self into the same type of tensor, as necessary.
    We only support implicit casting for scalars, so we never
    actually need to insert an ONNX cast operator here; just
    fix up the scalar.
    """
    if isinstance(self, _C.Value):
        return self

    scalar_type = tensor.type().scalarType()
    if scalar_type:
        ty = scalar_type.lower()
        return getattr(self, ty)()

    return self


def _is_none(x):
    return x.node().mustBeNone()


def _is_value(x):
    return isinstance(x, _C.Value)


def _is_constant(value):
    return not _is_value(value) or value.node().kind() in (
        "onnx::Constant",
        "prim::Constant",
    )


def _is_tensor(x):
    return x.type().isSubtypeOf(_C.TensorType.get())


def _is_list(x):
    return isinstance(x.type(), _C.ListType)


def _is_tensor_list(x):
    return _is_list(x) and isinstance(x.type().getElementType(), _C.TensorType)


def _is_scalar_list(x):
    """Checks if x is a scalar list, for example: List[float], List[int].

    Besides checking the type is ListType, we also check if the data type is
    a valid ONNX data type.
    """
    element_type = str(x.type().getElementType())
    return (
        _is_list(x)
        and _type_utils.valid_torch_name(element_type)
        and _type_utils.ScalarType.from_name(element_type).onnx_compatible()
    )


def is_caffe2_aten_fallback():
    return (
        GLOBALS.operator_export_type == _C_onnx.OperatorExportTypes.ONNX_ATEN_FALLBACK
        and _C_onnx._CAFFE2_ATEN_FALLBACK
    )


def _get_tensor_rank(x):
    if not _is_tensor(x) or x.type() is None:
        return None
    return x.type().dim()


def _get_tensor_sizes(x, allow_nonstatic=True):
    if not _is_tensor(x) or x.type() is None:
        return None
    if allow_nonstatic:
        # Each individual symbol is returned as None.
        # e.g. [1, "a", "b"] -> [1, None, None]
        return x.type().varyingSizes()
    # returns None, if exists any symbol in sizes.
    # e.g. [1, "a", "b"] -> None
    return x.type().sizes()


def _get_tensor_dim_size(x, dim):
    try:
        sizes = _get_tensor_sizes(x)
        return sizes[dim]
    except Exception:
        pass
    return None


def _get_dim_for_cross(input, dim):
    if dim == -1:
        return dim + _get_tensor_rank(input)
    # If dim is not given, it defaults to the first dimension found with the size 3
    if dim is None:
        sizes = _get_tensor_sizes(input)
        for index, size in enumerate(sizes):
            if size is not None and size == 3:
                return index
    return dim


def _unimplemented(op, msg):
    # For BC reasons, the behavior for Caffe2 does not raise exception for unimplemented operators
    if _C_onnx._CAFFE2_ATEN_FALLBACK:
        warnings.warn(
            "ONNX export failed on " + op + " because " + msg + " not supported"
        )
    elif GLOBALS.operator_export_type == _C_onnx.OperatorExportTypes.ONNX:
        _onnx_unsupported(f"{op}, {msg}")


def _onnx_unsupported(op_name):
    raise RuntimeError(
        f"Unsupported: ONNX export of operator {op_name}. "
        "Please feel free to request support or submit a pull request on PyTorch GitHub."
    )


def _onnx_opset_unsupported(op_name, current_opset, supported_opset):
    raise RuntimeError(
        f"Unsupported: ONNX export of {op_name} in opset {current_opset}. "
        f"Please try opset version {supported_opset}."
    )


def _onnx_opset_unsupported_detailed(op_name, current_opset, supported_opset, reason):
    raise RuntimeError(
        f"Unsupported: ONNX export of {op_name} in "
        f"opset {current_opset}. {reason}. Please try opset version {supported_opset}."
    )


def _block_list_in_opset(name):
    def symbolic_fn(*args, **kwargs):
        raise RuntimeError(
            f"ONNX export failed on {name}, which is not implemented for opset "
            f"{GLOBALS.export_onnx_opset_version}. "
            "Try exporting with other opset versions."
        )

    return symbolic_fn


def _try_get_scalar_type(*args) -> Optional[str]:
    for arg in args:
        try:
            return arg.type().scalarType()
        except RuntimeError:
            pass
    return None


def _select_helper(g, self, dim, index, apply_reshape=True):
    index_const = _maybe_get_scalar(index)
    index_dim = _get_tensor_rank(index)
    if not _is_value(index_const):
        # Index is a constant scalar. Make it a size 1 constant tensor.
        index = g.op("Constant", value_t=torch.LongTensor([index_const]))
    elif index_dim is not None and apply_reshape:
        if index_dim == 0:
            # Index is a scalar. Reshape it to a size 1 tensor.
            index = _reshape_helper(
                g, index, g.op("Constant", value_t=torch.LongTensor([1]))
            )

    index_scalar_type = index.type().scalarType()
    if index_scalar_type is None or index_scalar_type not in ["Long", "Int"]:
        index = g.op("Cast", index, to_i=cast_pytorch_to_onnx["Long"])
    return g.op("Gather", self, index, axis_i=dim)


def _slice_helper(g, input, axes, starts, ends, steps=None, dynamic_slice=False):
    if GLOBALS.export_onnx_opset_version <= 9:
        from torch.onnx.symbolic_opset9 import _slice as _slice9

        return _slice9(g, input, axes, starts, ends)
    else:
        from torch.onnx.symbolic_opset10 import _slice as _slice10

        return _slice10(g, input, axes, starts, ends, steps, dynamic_slice)


_ScalarAndTensorElementTypeGroup = collections.namedtuple(
    "_ScalarAndTensorElementTypeGroup", ("tensor_element_types", "scalar_types")
)
_FPTypeGroup = _ScalarAndTensorElementTypeGroup(
    (torch.float16, torch.float32, torch.float64, torch.bfloat16),
    ("Float", "Double", "Half", "BFloat16"),
)
_BoolTypeGroup = _ScalarAndTensorElementTypeGroup((torch.bool,), ("Bool",))


def _is_in_type_group(value, type_set):
    if not value:
        return False
    if isinstance(value, torch.Tensor):
        return value.dtype in type_set.tensor_element_types
    scalar_type = value.type().scalarType()
    if scalar_type is None:
        warnings.warn(
            "Type cannot be inferred, which might cause exported graph to produce incorrect results."
        )
    return scalar_type in type_set.scalar_types


def _is_fp(value):
    return _is_in_type_group(value, _FPTypeGroup)


def _is_bool(value):
    return _is_in_type_group(value, _BoolTypeGroup)


def _generate_wrapped_number(g, scalar):
    """Creates a wrapped number based on https://github.com/pytorch/pytorch/issues/9515.

    A Tensor is a considered a "wrapped number" if it is
    auto-wrapped from a C++ or Python number type. Integer types are
    wrapped as 0-dim int64 tensors and floating-point types are
    wrapped as 0-dim double tensors.

    The input to this function is constant value. If the data type
    is a floating point type, it is converted to a 0-dim double
    tensor, else it is converted to a 0-dim tensor of its original type
    """
    assert not isinstance(scalar, torch.Tensor)
    if isinstance(scalar, float):
        return g.op("Constant", value_t=torch.tensor(scalar, dtype=torch.double))
    return g.op("Constant", value_t=torch.tensor(scalar))


def _sort_helper(g, input, dim, decending=True, out=None):
    if out is not None:
        _unimplemented("Sort", "Out parameter is not supported")
    shape_ = g.op("Shape", input)
    dim_size_ = g.op(
        "Gather",
        shape_,
        g.op("Constant", value_t=torch.tensor([dim], dtype=torch.int64)),
    )
    if GLOBALS.export_onnx_opset_version <= 10:
        if not decending:
            _unimplemented("Sort", "Ascending is not supported")
        return g.op("TopK", input, dim_size_, axis_i=dim, outputs=2)
    else:
        return g.op(
            "TopK", input, dim_size_, axis_i=dim, largest_i=decending, outputs=2
        )


def _topk_helper(g, input, k, dim, largest=True, sorted=False, out=None):
    if out is not None:
        _unimplemented("TopK", "Out parameter is not supported")
    if not _is_value(k):
        k = g.op("Constant", value_t=torch.tensor([k], dtype=torch.int64))
    else:
        k = _reshape_helper(g, k, g.op("Constant", value_t=torch.tensor([1])))
        if _try_get_scalar_type(k) != "Long":
            k = g.op("Cast", k, to_i=_C_onnx.TensorProtoDataType.INT64)
    if GLOBALS.export_onnx_opset_version <= 10:
        if not largest:
            _unimplemented("TopK", "Ascending is not supported")
        return g.op("TopK", input, k, axis_i=dim, outputs=2)
    else:
        return g.op(
            "TopK", input, k, axis_i=dim, largest_i=largest, sorted_i=sorted, outputs=2
        )


def _lt_helper(g, input, other):
    if GLOBALS.export_onnx_opset_version <= 8:
        from torch.onnx.symbolic_opset8 import lt as _lt8

        return _lt8(g, input, other)
    else:
        from torch.onnx.symbolic_opset9 import lt as _lt9

        return _lt9(g, input, other)


def _interpolate_warning(interpolate_mode):
    onnx_op = (
        "onnx:Resize" if GLOBALS.export_onnx_opset_version >= 10 else "onnx:Upsample"
    )
    warnings.warn(
        "You are trying to export the model with "
        + onnx_op
        + " for ONNX opset version "
        "" + str(GLOBALS.export_onnx_opset_version) + ". "
        "This operator might cause results to not match the expected results by PyTorch.\n"
        "ONNX's Upsample/Resize operator did not match Pytorch's Interpolation until opset 11. "
        "Attributes to determine how to transform the input were added in onnx:Resize in opset 11 "
        "to support Pytorch's behavior (like coordinate_transformation_mode and nearest_mode).\n"
        "We recommend using opset 11 and above for models using this operator."
    )


def _unsqueeze_helper(g, input, axes_i):
    if _is_constant(axes_i[0]):
        if GLOBALS.export_onnx_opset_version >= 13:
            axes = g.op("Constant", value_t=torch.tensor(axes_i, dtype=torch.long))
            return g.op("Unsqueeze", input, axes)
        return g.op("Unsqueeze", input, axes_i=axes_i)
    # Tensor type
    if GLOBALS.export_onnx_opset_version < 13:
        raise ValueError(
            f"Opset version must be >= 13 for Unsqueeze with dynamic axes. {input.node().sourceRange()}"
        )
    return g.op("Unsqueeze", input, axes_i[0])


def _squeeze_helper(g, input, axes_i):
    if _is_constant(axes_i[0]):
        if GLOBALS.export_onnx_opset_version >= 13:
            axes = g.op("Constant", value_t=torch.tensor(axes_i, dtype=torch.long))
            return g.op("Squeeze", input, axes)
        return g.op("Squeeze", input, axes_i=axes_i)
    # Tensor type
    if GLOBALS.export_onnx_opset_version < 13:
        raise ValueError(
            f"Opset version must be >= 13 for Squeeze with dynamic axes. {input.node().sourceRange()}"
        )
    axes_t = axes_i[0]
    axes_rank = _get_tensor_rank(axes_t)
    if axes_rank > 1:
        raise ValueError(
            "For Squeeze axses as input, the axes rank must be one in ONNX spec."
        )
    elif axes_rank == 0:
        # The axes is a scalar. Unsqueeze it to a rank 1 tensor.
        axes_t = _unsqueeze_helper(g, axes_t, [0])
        return g.op("Squeeze", input, axes_t)
    return g.op("Squeeze", input, axes_t)


def _reducesum_helper(g, input, axes_i=None, keepdims_i=1, noop_with_empty_axes_i=0):
    keepdims_i = _maybe_get_const(keepdims_i, "i")
    if GLOBALS.export_onnx_opset_version >= 13:
        if axes_i:
            if not _is_value(axes_i):
                axes_i = g.op(
                    "Constant", value_t=torch.tensor(axes_i, dtype=torch.long)
                )
            return g.op(
                "ReduceSum",
                input,
                axes_i,
                keepdims_i=keepdims_i,
                noop_with_empty_axes_i=noop_with_empty_axes_i,
            )
        return g.op(
            "ReduceSum",
            input,
            keepdims_i=keepdims_i,
            noop_with_empty_axes_i=noop_with_empty_axes_i,
        )
    else:
        return g.op("ReduceSum", input, axes_i=axes_i, keepdims_i=keepdims_i)


def _interpolate_size_to_scales(g, input, output_size, dim):
    output_size = _maybe_get_const(output_size, "is")
    if _is_value(output_size):
        offset = 2
        offsets = g.op("Constant", value_t=torch.ones(offset, dtype=torch.float32))
        dividend = g.op("Cast", output_size, to_i=cast_pytorch_to_onnx["Float"])
        divisor = _slice_helper(
            g, g.op("Shape", input), axes=[0], ends=[sys.maxsize], starts=[offset]
        )
        divisor = g.op("Cast", divisor, to_i=cast_pytorch_to_onnx["Float"])
        scale_dims = g.op("Div", dividend, divisor)
        scales = g.op("Concat", offsets, scale_dims, axis_i=0)
    else:
        scales_constant = [
            1.0
            if i < 2
            else float(output_size[-(dim - i)])
            / float(input.type().sizes()[-(dim - i)])
            for i in range(0, dim)
        ]
        scales = g.op(
            "Constant", value_t=torch.tensor(scales_constant, dtype=torch.float32)
        )
    return scales


def _interpolate_get_scales_if_available(g, scales):
    available_scales = _maybe_get_const(scales[0], "fs") != -1 and not _is_none(
        scales[0]
    )

    if not available_scales:
        return None

    offsets = g.op("Constant", value_t=torch.ones(2, dtype=torch.float32))
    scales_list = g.op(
        "Constant", value_t=torch.tensor(_maybe_get_const(scales[0], "fs"))
    )
    scales = g.op("Concat", offsets, scales_list, axis_i=0)
    return scales


def _get_interpolate_attributes(g, mode, args):
    if mode == "nearest":
        align_corners = None
        scales = args[0:]
    else:
        align_corners = args[0]
        scales = args[1:]
    scales = _interpolate_get_scales_if_available(g, scales)
    return scales, align_corners


def _interpolate_get_scales(g, scale_factor, dim):
    offsets = g.op("Constant", value_t=torch.ones(2, dtype=torch.float32))
    scale_factor_rank = _get_tensor_rank(scale_factor)
    if isinstance(scale_factor.type(), _C.ListType) or (
        scale_factor_rank is not None and scale_factor_rank > 0
    ):
        return g.op("Concat", offsets, scale_factor, axis_i=0)
    else:
        scale_factor = _unsqueeze_helper(g, scale_factor, [0])
        scale_factor = g.op("Cast", scale_factor, to_i=cast_pytorch_to_onnx["Float"])
        scales = [scale_factor for i in range(dim - 2)]
    scale_factor = g.op("Concat", offsets, *scales, axis_i=0)
    return scale_factor


def _interpolate_get_scales_and_mode(g, input, size, scale_factor, mode, align_corners):
    mode = _maybe_get_const(mode, "s")
    if "linear" in mode:
        mode = "linear"
    if "cubic" in mode:
        mode = "cubic"
    _interpolate_warning(mode)

    align_corners = _maybe_get_const(align_corners, "b")
    if isinstance(align_corners, bool) and align_corners:
        return _unimplemented("interpolate", "align_corners == True")

    if not input.type().dim():
        return _unimplemented("interpolate", "missing input shape")
    dim = input.type().dim()

    if not _is_none(scale_factor):
        scale_factor = _interpolate_get_scales(g, scale_factor, dim)
    elif not _is_none(size):
        if not _is_packed_list(size):
            is_scalar = _maybe_get_const(size, "t").dim() == 0
            if is_scalar:
                size = _unsqueeze_helper(g, size, [0])
                size = [size for i in range(dim - 2)]
                size = g.op("Concat", *size, axis_i=0)
        scale_factor = _interpolate_size_to_scales(g, input, size, dim)
    else:
        return _unimplemented(
            "interpolate", "Both size and scales are None in __interpolate"
        )
    return scale_factor, mode


def _interpolate_helper(name, dim, interpolate_mode):
    @quantized_args(True, False, False)
    def symbolic_fn(g, input, output_size, *args):
        scales, align_corners = _get_interpolate_attributes(g, interpolate_mode, args)
        align_corners = _maybe_get_scalar(align_corners)
        coordinate_transformation_mode = (
            "asymmetric"
            if interpolate_mode == "nearest"
            else "align_corners"
            if align_corners
            else "half_pixel"
        )

        if scales is None:
            input_size = g.op("Shape", input)
            input_size_beg = _slice_helper(
                g, input_size, axes=[0], ends=[2], starts=[0]
            )
            output_size = g.op("Cast", output_size, to_i=cast_pytorch_to_onnx["Long"])
            output_size = g.op("Concat", input_size_beg, output_size, axis_i=0)

            if GLOBALS.export_onnx_opset_version >= 13:
                empty_roi = _optional_input_placeholder_tensor(g)
                empty_scales = _optional_input_placeholder_tensor(g)
            else:
                empty_roi = g.op(
                    "Constant", value_t=torch.tensor([], dtype=torch.float32)
                )
                empty_scales = g.op(
                    "Constant", value_t=torch.tensor([], dtype=torch.float32)
                )

            return g.op(
                "Resize",
                input,
                empty_roi,
                empty_scales,
                output_size,
                coordinate_transformation_mode_s=coordinate_transformation_mode,
                cubic_coeff_a_f=-0.75,  # only valid when mode="cubic"
                mode_s=interpolate_mode,  # nearest, linear, or cubic
                nearest_mode_s="floor",
            )  # only valid when mode="nearest"
        else:
            if GLOBALS.export_onnx_opset_version >= 13:
                empty_roi = _optional_input_placeholder_tensor(g)
            else:
                empty_roi = g.op(
                    "Constant", value_t=torch.tensor([], dtype=torch.float32)
                )

            return g.op(
                "Resize",
                input,
                empty_roi,
                scales,
                coordinate_transformation_mode_s=coordinate_transformation_mode,
                cubic_coeff_a_f=-0.75,  # only valid when mode="cubic"
                mode_s=interpolate_mode,  # nearest, linear, or cubic
                nearest_mode_s="floor",
            )  # only valid when mode="nearest"

    return symbolic_fn


def __interpolate_helper(
    g, input, size, scale_factor, mode, align_corners, recompute_scale_factor
):
    mode = _maybe_get_const(mode, "s")
    if "linear" in mode:
        mode = "linear"
    if "cubic" in mode:
        mode = "cubic"
    align_corners = _maybe_get_const(align_corners, "b")
    align_corners = False if not isinstance(align_corners, bool) else align_corners
    coordinate_transformation_mode = (
        "asymmetric"
        if mode == "nearest"
        else "align_corners"
        if align_corners
        else "half_pixel"
    )

    if not _is_none(size):
        input_size = g.op("Shape", input)
        input_size = _slice_helper(g, input_size, axes=[0], ends=[2], starts=[0])
        # in some cases size is not a packed list but size is a scalar
        # We need to also verify that (_maybe_get_const(size, "t").dim() == 0)
        # but this information is not always available. Try to get the dim,
        # and if not assume that it is not a scalar.
        try:
            is_scalar = not _is_packed_list(size) and (
                _maybe_get_const(size, "t").dim() == 0
            )
        except AttributeError:
            is_scalar = not _is_packed_list(size)
            if not is_scalar:
                warnings.warn(
                    "Cannot verify if the output_size is a scalar "
                    "while exporting interpolate. Assuming that it is not a scalar."
                )

        if is_scalar:
            rank = _get_tensor_rank(input)
            if rank is None:
                return _unimplemented(
                    "interpolate (with a scalar output_size)",
                    "missing input shape (try giving an array of output_size values)",
                )
            size = _unsqueeze_helper(g, size, [0])
            size = [size for i in range(rank - 2)]
            size = g.op("Concat", *size, axis_i=0)
        size = g.op("Cast", size, to_i=cast_pytorch_to_onnx["Long"])
        size = g.op("Concat", input_size, size, axis_i=0)

        if GLOBALS.export_onnx_opset_version >= 13:
            empty_roi = _optional_input_placeholder_tensor(g)
            empty_scales = _optional_input_placeholder_tensor(g)
        else:
            empty_roi = g.op("Constant", value_t=torch.tensor([], dtype=torch.float32))
            empty_scales = g.op(
                "Constant", value_t=torch.tensor([], dtype=torch.float32)
            )

        return g.op(
            "Resize",
            input,
            empty_roi,
            empty_scales,
            size,
            coordinate_transformation_mode_s=coordinate_transformation_mode,
            cubic_coeff_a_f=-0.75,  # only valid when mode="cubic"
            mode_s=mode,  # nearest, linear, or cubic
            nearest_mode_s="floor",
        )
    else:  # if not _is_none(scales)
        rank = _get_tensor_rank(input)
        if rank is None:
            return _unimplemented("interpolate (with scales)", "missing input shape")

        if GLOBALS.export_onnx_opset_version >= 13:
            empty_roi = _optional_input_placeholder_tensor(g)
        else:
            empty_roi = g.op("Constant", value_t=torch.tensor([], dtype=torch.float32))

        scales = _interpolate_get_scales(g, scale_factor, rank)
        return g.op(
            "Resize",
            input,
            empty_roi,
            scales,
            coordinate_transformation_mode_s=coordinate_transformation_mode,
            cubic_coeff_a_f=-0.75,  # only valid when mode="cubic"
            mode_s=mode,  # nearest, linear, or cubic
            nearest_mode_s="floor",
        )  # only valid when mode="nearest"


def _unbind_helper(g, self, dim, _outputs):
    if GLOBALS.export_onnx_opset_version < 11:
        from torch.onnx.symbolic_opset9 import unbind
    elif GLOBALS.export_onnx_opset_version <= 12:
        from torch.onnx.symbolic_opset11 import unbind  # type: ignore[no-redef]
    else:
        from torch.onnx.symbolic_opset13 import unbind  # type: ignore[no-redef]
    return unbind(g, self, dim, _outputs)


def _scatter_helper(g, self, dim, index, src):
    if GLOBALS.export_onnx_opset_version <= 10:
        from torch.onnx.symbolic_opset9 import scatter
    else:
        # for mypy, scatter was imported two lines above
        from torch.onnx.symbolic_opset11 import scatter  # type: ignore[no-redef]
    return scatter(g, self, dim, index, src)


def _repeat_interleave_split_helper(g, self, reps, dim):
    if GLOBALS.export_onnx_opset_version <= 12:
        split_out = g.op("Split", self, split_i=[1] * reps, axis_i=dim, outputs=reps)
    else:
        from torch.onnx.symbolic_opset13 import split

        repeats = g.op("Constant", value_t=torch.tensor([1] * reps))
        split_out = split(g, self, repeats, dim, _outputs=reps)
    return split_out if reps > 1 else [split_out]


def _arange_cast_helper(
    g, end, start=None, step=None, dtype=None
) -> Tuple[
    _type_utils.ScalarType, Optional[_C.Value], Optional[_C.Value], Optional[_C.Value]
]:
    def _is_all_integral(scalars):
        for scalar in scalars:
            try:
                if scalar.type().scalarType() != "Long":
                    return False
            except Exception:
                pass
        return True

    # This logic is based on torch.arange docs. If "dtype" is provided,
    # infer input types from dtype. If not, then check if any of start, stop,
    # or step are floating point, and infer the type from get_default.
    # Otherwise, the dtype is inferred to be torch.int64.
    if dtype is None or (_is_value(dtype) and _is_none(dtype)):
        if _is_all_integral([start, end, step]):
            type_ = _type_utils.ScalarType.INT64
        else:
            type_ = _type_utils.ScalarType.from_dtype(torch.get_default_dtype())
    else:
        assert isinstance(dtype, int)
        # TODO(justinchuby): Check if dtype is indeed a int.
        type_ = _type_utils.ScalarType(dtype)

    start = g.op("Cast", start, to_i=type_.onnx_type()) if start else None
    end = g.op("Cast", end, to_i=type_.onnx_type()) if end else None
    step = g.op("Cast", step, to_i=type_.onnx_type()) if step else None
    return type_, end, start, step


def _arange_helper(g, *args):
    if GLOBALS.export_onnx_opset_version <= 10:
        from torch.onnx.symbolic_opset9 import arange
    else:
        from torch.onnx.symbolic_opset11 import arange  # type: ignore[no-redef]
    return arange(g, *args)


def _size_helper(g, self, dim):
    full_shape = g.op("Shape", self)
    from torch.onnx.symbolic_opset9 import select

    return select(g, full_shape, g.op("Constant", value_t=torch.tensor([0])), dim)


def _index_fill_reshape_helper(g, self, dim, index):
    # 1. reshape index => [1, ..., 1, dim, 1, ..., 1]
    # 2. expand index => [..., dim, ...], same shape as self except for dim.
    # 3. expand value as well.
    # 4. apply onnx::scatter.

    from torch.onnx.symbolic_opset9 import expand

    if GLOBALS.export_onnx_opset_version <= 10:
        from torch.onnx.symbolic_opset9 import scatter
    else:
        # for mypy, scatter was imported two lines above
        from torch.onnx.symbolic_opset11 import scatter  # type: ignore[no-redef]

    if self.type().dim() is None:
        return _unimplemented("index_fill", "input rank not accesible")
    self_dim = self.type().dim()
    dim_value = _parse_arg(dim, "i")
    unsqueezed_index = _unsqueeze_helper(
        g, index, [i for i in range(self_dim) if i != dim_value]
    )
    expanded_index_shape = scatter(
        g, g.op("Shape", self), 0, _unsqueeze_helper(g, dim, [0]), g.op("Shape", index)
    )
    expanded_index = expand(g, unsqueezed_index, expanded_index_shape, None)
    return expanded_index_shape, expanded_index


# By default, when any value in the 'shape' input is equal to zero
# the corresponding dimension value is copied from the input tensor dynamically.
# allowzero=1 indicates that if any value in the 'shape' input is set to zero,
# the zero value is honored, similar to NumPy.
# allowzero=1 is only supported for opset version >= 14.
def _reshape_helper(g, input, shape, allowzero=0):
    shape = _maybe_get_const(shape, "is")
    if not _is_value(shape):
        shape = g.op("Constant", value_t=torch.LongTensor(shape))
    if GLOBALS.export_onnx_opset_version <= 13:
        if allowzero == 1:
            raise _onnx_opset_unsupported(
                "Reshape with allowzero=1", GLOBALS.export_onnx_opset_version, 14
            )
        return g.op("Reshape", input, shape)
    else:
        return g.op("Reshape", input, shape, allowzero_i=allowzero)


def _batchnorm_helper(g, input, weight, bias, running_mean, running_var):
    from torch.onnx.symbolic_opset9 import _var_mean

    batch_size = _get_tensor_dim_size(input, 0)
    channel_size = _get_tensor_dim_size(input, 1)

    if weight is None or _is_none(weight):
        if channel_size is None:
            raise RuntimeError(
                "Unsupported: ONNX export of batch_norm for unknown " "channel size."
            )
        weight_value = torch.tensor(
            [1.0] * channel_size,
            dtype=_type_utils.ScalarType.from_name(input.type().scalarType()).dtype(),
        )
        weight = g.op("Constant", value_t=weight_value)
    if bias is None or _is_none(bias):
        if channel_size is None:
            raise RuntimeError(
                "Unsupported: ONNX export of batch_norm for unknown " "channel size."
            )
        bias_value = torch.tensor(
            [0.0] * channel_size,
            dtype=_type_utils.ScalarType.from_name(input.type().scalarType()).dtype(),
        )
        bias = g.op("Constant", value_t=bias_value)
    # If track_running_stats is set to False batch statistics are instead used during evaluation time
    if (
        running_mean is None
        or _is_none(running_mean)
        or running_var is None
        or _is_none(running_var)
    ):
        assert batch_size is not None and channel_size is not None
        reshape_in = _reshape_helper(
            g,
            input,
            g.op(
                "Constant",
                value_t=torch.tensor([batch_size, channel_size, -1], dtype=torch.int64),
            ),
        )
        trans_in = g.op("Transpose", reshape_in, perm_i=[0, 2, 1])
        running_var, running_mean = _var_mean(
            g,
            trans_in,
            g.op("Constant", value_t=torch.tensor([0, 1], dtype=torch.int64)),
            False,
            False,
        )
    return weight, bias, running_mean, running_var


def _avgpool_helper(
    tuple_fn: Callable[[Any], Sequence[int]],
    padding: Union[int, Sequence[int]],
    kernel_size,
    stride,
    divisor_override,
    name,
) -> Tuple[int, ...]:
    if divisor_override and divisor_override.node().kind() != "prim::Constant":
        _unimplemented(name, "divisor_override")
    return tuple(tuple_fn(padding))


def check_training_mode(op_train_mode: int, op_name: str) -> None:
    """Warns the user if the model's training mode and the export mode do not agree."""
    if GLOBALS.training_mode == _C_onnx.TrainingMode.PRESERVE:
        return

    if op_train_mode:
        op_mode_enum = _C_onnx.TrainingMode.TRAINING
    else:
        op_mode_enum = _C_onnx.TrainingMode.EVAL
    if op_mode_enum == GLOBALS.training_mode:
        # The modes agree. Do nothing
        return

    op_mode_text = f"train={bool(op_train_mode)}"
    # Setting the model mode could result in op_mode != GLOBALS.training_mode
    # if the model is a FuncModule. In this case we warn the user of
    # the state and export depending on op_mode
    # This is to support use-cases of fixing certain layer weights
    # in training.
    warnings.warn(
        f"ONNX export mode is set to {GLOBALS.training_mode}, but operator '{op_name}' "
        f"is set to {op_mode_text}. Exporting with {op_mode_text}."
    )


def _flatten_helper(g, input, start_dim, end_dim, dim):
    input_size = g.op("Shape", input)
    slice1 = _slice_helper(g, input_size, axes=[0], starts=[0], ends=[start_dim])
    slices = [slice1, g.op("Constant", value_t=torch.tensor([-1], dtype=torch.long))]
    if end_dim < dim - 1:
        slice3 = _slice_helper(
            g, input_size, axes=[0], starts=[end_dim + 1], ends=[dim]
        )
        slices = [
            slice1,
            g.op("Constant", value_t=torch.tensor([-1], dtype=torch.long)),
            slice3,
        ]

    final_shape = g.op("Concat", *slices, axis_i=0)
    from torch.onnx.symbolic_opset9 import _reshape_from_tensor

    return _reshape_from_tensor(g, input, final_shape)


def _is_split_static(split_size_or_sizes, _outputs):
    if _outputs is None:
        return False
    if (
        _is_value(split_size_or_sizes)
        and split_size_or_sizes.node().kind() != "onnx::Constant"
    ):
        return False
    return True


def _optional_input_placeholder_tensor(g):
    n = g.op("prim::Constant")
    n.setType(_C.OptionalType.ofTensor())
    return n


def _handle_reduce_dim_none(g, self, op_name):
    rank = _get_tensor_rank(self)
    if rank is not None and any(
        [_get_tensor_dim_size(self, i) == 0 for i in range(rank)]
    ):
        # If input tensor is empty, according to ONNX ReduceSum definition,
        # set keepdims=1 so that the resulted tensor has the same rank as the input.
        return g.op(op_name, self, keepdims_i=1)
    return g.op(op_name, self, keepdims_i=0)


def dequantize_helper(
    g,
    qtensor: _C.Value,
    qdtype: Optional[torch.onnx.TensorProtoDataType] = None,
) -> Tuple[_C.Value, _C.Value, _C.Value, Optional[_C.Value]]:
    """Appends to graph `g` ONNX nodes that dequantizes `qtensor` into `tensor`.

    Args:
        g: Graph, the ONNX IR graph that is under construction.
        qtensor: torch._C.Value, either a tuple of (quantized_tensor, scale, zero_point) for per tensor quantization,
          or (quantized_tensor, scale, zero_point, axis) for per channel quantization.
          Representing the quantized tensor.
        qdtype: torch.onnx.TensorProtoDataType default None, if not None, represents the data type of quantized tensor.
          It must be either torch.onnx.TensorProtoDataType.UINT8 or torch.onnx.TensorProtoDataType.INT8.
    """
    unpacked_qtensors = _unpack_tuple(qtensor)
    tensor, scale, zero_point = unpacked_qtensors[:3]
    axis = unpacked_qtensors[3] if len(unpacked_qtensors) >= 4 else None
    axis_i = _get_const(axis, "i", "axis")
    input_qdtype = cast_pytorch_to_onnx[tensor.type().scalarType()]
    if qdtype is None:
        if input_qdtype is not None:
            qdtype = input_qdtype
        else:
            qdtype = _C_onnx.TensorProtoDataType.UINT8
    value = g.op("Cast", tensor, to_i=qdtype)
    scale = g.op("Cast", scale, to_i=_C_onnx.TensorProtoDataType.FLOAT)
    zero_point = g.op("Cast", zero_point, to_i=qdtype)

    if axis_i is not None and GLOBALS.export_onnx_opset_version < 13:
        _onnx_opset_unsupported_detailed(
            "DequantizeLinear",
            GLOBALS.export_onnx_opset_version,
            13,
            "Attribute axis is not supported.",
        )

    return (
        g.op("DequantizeLinear", value, scale, zero_point, axis_i=axis_i),
        scale,
        zero_point,
        axis,
    )


def quantize_helper(
    g,
    tensor: _C.Value,
    scale: _C.Value,
    zero_point: _C.Value,
    axis: Optional[_C.Value] = None,
) -> _C.Value:
    """Appends to graph `g` ONNX nodes that quantizes `tensor` based on `scale`, `zero_point` and `axis`.

    Args:
        g: Graph, the ONNX IR graph that is under construction.
        tensor: torch._C.Value, representing the tensor to be quantized.
        scale: torch._C.Value, quantized scale.
        zero_point: torch._C.Value, quantized zero point.
        axis: Optional[torch._C.Value] default None, if None, represents per tensor quantization.
            Otherwise, represents per channel quantization, along given axis.
    """
    if (
        axis is not None
        and not _is_none(axis)
        and GLOBALS.export_onnx_opset_version < 13
    ):
        _onnx_opset_unsupported_detailed(
            "QuantizeLinear",
            GLOBALS.export_onnx_opset_version,
            13,
            "Attribute axis is not supported.",
        )

    assert scale is not None
    if scale.type().scalarType() != "Float":  # type: ignore[attr-defined]
        # TODO(justinchuby): Remove type ignore after #81112 is checked in.
        scale = g.op("Cast", scale, to_i=_C_onnx.TensorProtoDataType.FLOAT)

    assert zero_point is not None
    if zero_point.type().scalarType() not in ("Byte", "Char"):  # type: ignore[attr-defined]
        # TODO(justinchuby): Remove type ignore after #81112 is checked in.
        zero_point = g.op("Cast", zero_point, to_i=_C_onnx.TensorProtoDataType.UINT8)
    output = g.op(
        "QuantizeLinear",
        tensor,
        scale,
        zero_point,
        axis_i=_get_const(axis, "i", "axis"),
    )
    args = [output, scale, zero_point]
    if axis is not None and not _is_none(axis):
        args.append(axis)
    return g.op("prim::TupleConstruct", *args)


def requantize_bias_helper(g, bias, input_scale, weight_scale, axis=None):
    """In PyTorch, bias is float and is quantized to int32 implicitly inside the quantized ATen op kernel.
    In ONNX we need to make the quantization explicit because operators expect all of their inputs to be quantized.
    Since int32 is not a supported output type by ONNX operator `QuantizeLinear`, quantization is exported using
    regular operators.
    """
    bias_scale = g.op("Mul", weight_scale, input_scale)
    bias_scale_shape = g.op("Shape", bias_scale)
    bias_zero_point = g.op(
        "ConstantOfShape", bias_scale_shape, value_t=torch.tensor([0], dtype=torch.int)
    )
    q_bias = g.op(
        "Cast", g.op("Div", bias, bias_scale), to_i=_C_onnx.TensorProtoDataType.INT32
    )
    axis_args = []
    if axis is not None and not _is_none(axis):
        axis_args.append(axis)
    return g.op("prim::TupleConstruct", q_bias, bias_scale, bias_zero_point, *axis_args)


def args_have_same_dtype(args):
    assert args
    base_dtype = args[0].type().scalarType()
    has_same_dtype = all(elem.type().scalarType() == base_dtype for elem in args)
    return has_same_dtype


# TODO(justinchuby): Delete these setters, users should set the vars directly.
def _set_opset_version(opset_version: int):
    GLOBALS.export_onnx_opset_version = opset_version


def _set_operator_export_type(operator_export_type):
    GLOBALS.operator_export_type = operator_export_type


# This function is for debug use only.
# onnx_shape_inference = False by default.
def _set_onnx_shape_inference(onnx_shape_inference: bool):
    GLOBALS.onnx_shape_inference = onnx_shape_inference


# Metaprogram symbolics for each ATen native specialized cast operator.
# For e.g. we specify a function named `_cast_uint8_t` that instantiates an
# ONNX cast node with `to` attribute "UINT8"
#
# TODO: remove these once we support Type's in the JIT IR and we can once again
# use the unified toType operator
cast_pytorch_to_onnx = {
    "Byte": _C_onnx.TensorProtoDataType.UINT8,
    "Char": _C_onnx.TensorProtoDataType.INT8,
    "Double": _C_onnx.TensorProtoDataType.DOUBLE,
    "Float": _C_onnx.TensorProtoDataType.FLOAT,
    "Half": _C_onnx.TensorProtoDataType.FLOAT16,
    "Int": _C_onnx.TensorProtoDataType.INT32,
    "Long": _C_onnx.TensorProtoDataType.INT64,
    "Short": _C_onnx.TensorProtoDataType.INT16,
    "Bool": _C_onnx.TensorProtoDataType.BOOL,
    "ComplexFloat": _C_onnx.TensorProtoDataType.COMPLEX64,
    "ComplexDouble": _C_onnx.TensorProtoDataType.COMPLEX128,
    "BFloat16": _C_onnx.TensorProtoDataType.BFLOAT16,
    "Undefined": _C_onnx.TensorProtoDataType.UNDEFINED,
}

# Deprecated. Internally use _type_utils.ScalarType
scalar_name_to_pytorch = {
    "uint8_t": "Byte",
    "int8_t": "Char",
    "double": "Double",
    "float": "Float",
    "half": "Half",
    "int": "Int",
    "int64_t": "Long",
    "int16_t": "Short",
    "bool": "Bool",
    "complex64": "ComplexFloat",
    "complex128": "ComplexDouble",
    "qint8": "QInt8",
    "quint8": "QUInt8",
    "qint32": "QInt32",
    "bfloat16": "BFloat16",
}


# Deprecated. Internally use _type_utils.ScalarType
# This indicates each scalar type's corresponding
# torch type. Related source:
# https://github.com/pytorch/pytorch/blob/344defc9733a45fee8d0c4d3f5530f631e823196/c10/core/ScalarType.h
scalar_type_to_pytorch_type = [
    torch.uint8,  # 0
    torch.int8,  # 1
    torch.short,  # 2
    torch.int,  # 3
    torch.int64,  # 4
    torch.half,  # 5
    torch.float,  # 6
    torch.double,  # 7
    torch.complex32,  # 8
    torch.complex64,  # 9
    torch.complex128,  # 10
    torch.bool,  # 11
    torch.qint8,  # 12
    torch.quint8,  # 13
    torch.qint32,  # 14
    torch.bfloat16,  # 15
]

# Deprecated. Internally use _type_utils.ScalarType
# source of truth is
# https://github.com/pytorch/pytorch/blob/master/torch/csrc/utils/tensor_dtypes.cpp
pytorch_name_to_type = {
    "Byte": torch.uint8,
    "Char": torch.int8,
    "Double": torch.double,
    "Float": torch.float,
    "Half": torch.half,
    "Int": torch.int,
    "Long": torch.int64,
    "Short": torch.short,
    "Bool": torch.bool,
    "ComplexFloat": torch.complex64,
    "ComplexDouble": torch.complex128,
    "QInt8": torch.qint8,
    "QUInt8": torch.quint8,
    "QInt32": torch.qint32,
    "BFloat16": torch.bfloat16,
}


def _cast_func_template(to_i, g, input, non_blocking):
    return g.op("Cast", input, to_i=to_i)


# Deprecated. Internally use _type_utils.ScalarType
scalar_type_to_onnx = [
    cast_pytorch_to_onnx["Byte"],  # 0
    cast_pytorch_to_onnx["Char"],  # 1
    cast_pytorch_to_onnx["Short"],  # 2
    cast_pytorch_to_onnx["Int"],  # 3
    cast_pytorch_to_onnx["Long"],  # 4
    cast_pytorch_to_onnx["Half"],  # 5
    cast_pytorch_to_onnx["Float"],  # 6
    cast_pytorch_to_onnx["Double"],  # 7
    cast_pytorch_to_onnx["Undefined"],  # 8
    cast_pytorch_to_onnx["ComplexFloat"],  # 9
    cast_pytorch_to_onnx["ComplexDouble"],  # 10
    cast_pytorch_to_onnx["Bool"],  # 11
    cast_pytorch_to_onnx["Char"],  # 12
    cast_pytorch_to_onnx["Byte"],  # 13
    cast_pytorch_to_onnx["Int"],  # 14
    cast_pytorch_to_onnx["BFloat16"],  # 15
]

# Global set to store the list of quantized operators in the network.
# This is currently only used in the conversion of quantized ops from PT -> C2 via ONNX.
_quantized_ops: Set[int] = set()<|MERGE_RESOLUTION|>--- conflicted
+++ resolved
@@ -1,10 +1,7 @@
 from __future__ import annotations
 
-<<<<<<< HEAD
-=======
 import collections
 import enum
->>>>>>> 0c8a1c4d
 import functools
 import inspect
 import sys
@@ -564,6 +561,7 @@
 
 
 def _is_fp(value):
+    # TODO(justinchuby): Refactor this
     return _is_in_type_group(value, _FPTypeGroup)
 
 
