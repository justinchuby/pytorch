--- conflicted
+++ resolved
@@ -33,12 +33,7 @@
 import warnings
 
 import torch
-<<<<<<< HEAD
-from torch.onnx import symbolic_helper, _type_utils
-from torch.onnx import symbolic_opset9 as opset9
-=======
-from torch.onnx import symbolic_helper, symbolic_opset9 as opset9
->>>>>>> 85a9e736
+from torch.onnx import _type_utils, symbolic_helper, symbolic_opset9 as opset9
 
 block_listed_operators = [
     "nonzero",
