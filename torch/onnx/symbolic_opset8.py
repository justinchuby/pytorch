"""
Note [ONNX operators that are added/updated from opset 8 to opset 9]
~~~~~~~~~~~~~~~~~~~~~~~~~~~~~~~~~~~~~~~~~~~~~~~~~~~~~~~~~~~~~~~~~~~~
New operators:
    Compress
    ConstantOfShape
    EyeLike
    MaxUnpool
    OneHot
    Sinh
    Cosh
    Asinh
    Acosh
    Atanh
    Shrink
    IsNaN
    Sign
    Erf
    Scatter
    Where
    NonZero
    TfIdfVectorizer
    MeanVarianceNormalization

Updated operators:
    BatchNormalization: removed spatial attribute.
    Greater, Less, Constant, MatMul, PRelu, Gemm, Flatten: more data types{integers} supported.
    Cast: more data types{string} supported.
    Upsample: moved scales from attribute to input.
    Scan
"""

import warnings

import torch
from torch.onnx import _type_utils, symbolic_helper, symbolic_opset9 as opset9

block_listed_operators = [
    "nonzero",
    "where",
    "scatter",
    "scatter_add",
    "erf",
    "sign",
    "isnan",
    "gather",
    "arange",
    "masked_fill",
    "index_fill",
    "index_copy",
    "repeat_interleave",
    "isnan",
    "any",
    "all",
]

for block_listed_op in block_listed_operators:
    vars()[block_listed_op] = symbolic_helper._block_list_in_opset(block_listed_op)
    vars()[block_listed_op].__module__ = "torch.onnx.symbolic_opset8"


def _interpolate(name, dim, interpolate_mode):
    def symbolic_fn(g, input, output_size, *args):
        scales, align_corners = symbolic_helper._get_interpolate_attributes(
            g, interpolate_mode, args
        )
        symbolic_helper._interpolate_warning(interpolate_mode)
        align_corners = symbolic_helper._maybe_get_scalar(align_corners)
        if align_corners:
            return symbolic_helper._unimplemented(name, "align_corners == True")
        output_size = symbolic_helper._maybe_get_const(output_size, "is")
        if symbolic_helper._is_value(output_size):
            return symbolic_helper._unimplemented(
                name, "torch._C.Value (output_size) indexing"
            )
        if scales is None:
            scales = [
                1.0
                if i < 2
                else float(output_size[-(dim - i)])
                / float(input.type().sizes()[-(dim - i)])
                for i in range(0, dim)
            ]
        return g.op("Upsample", input, mode_s=interpolate_mode, scales_f=scales)

    return symbolic_fn


upsample_nearest1d = _interpolate("upsample_nearest1d", 3, "nearest")
upsample_nearest2d = _interpolate("upsample_nearest2d", 4, "nearest")
upsample_nearest3d = _interpolate("upsample_nearest3d", 5, "nearest")
upsample_linear1d = _interpolate("upsample_linear1d", 3, "linear")
upsample_bilinear2d = _interpolate("upsample_bilinear2d", 4, "linear")
upsample_trilinear3d = _interpolate("upsample_trilinear3d", 5, "linear")


def __interpolate(
    g, input, size, scale_factor, mode, align_corners, recompute_scale_factor, antialias
):
    align_corners = symbolic_helper._maybe_get_const(align_corners, "b")
    if not symbolic_helper._is_none(align_corners) and align_corners:
        return symbolic_helper._unimplemented("interpolate", "align_corners == True")

    if not symbolic_helper._is_none(scale_factor) and symbolic_helper._is_value(
        scale_factor
    ):
        return symbolic_helper._unimplemented(
            "interpolate", "dynamic scales in opset 8"
        )

    if not symbolic_helper._is_none(size) and symbolic_helper._is_value(size):
        return symbolic_helper._unimplemented("interpolate", "dynamic size in opset 8")

    scales, mode = symbolic_helper._interpolate_get_scales_and_mode(
        g, input, size, scale_factor, mode, align_corners
    )
    return g.op("Upsample", input, mode_s=mode, scales_f=scales)


# NOTE: We should create a wrapper for this kind of operation, after resolving the shape/type propagation
#       issue for "cast" operators. Some symbolic functions depend on shape information of input tensor, which
#       is lost after casting.
def _try_cast_integer_to_float(g, *args):
    floating_scalar_types = ["Half", "Float", "Double"]
    old_type = None
    # Cast the input tensor to Float if its scalarType is known and is not floating number.
    # If casting is performed, return the old scalarType, otherwise return None.
    arg0_type = args[0].type().scalarType()
    if arg0_type is not None:
        old_type = arg0_type
        if old_type not in floating_scalar_types:
            # TODO(justinchuby): Remove the type ignore hint once _cast_Float is
            # properly defined.
            # NOTE: _cast_Float is generated programmatically so we need to make the
            # type checker happy with ignore[attr-defined].
            args = tuple(opset9._cast_Float(g, arg, False) for arg in args)  # type: ignore[attr-defined]
        else:
            return (None,) + args
    else:
        warnings.warn(
            "Only floating datatype is supported for these operators: "
            "{Greater, Less, MatMul, PRelu, Gemm, Flatten}. This might cause "
            "the onnx model to be incorrect, if inputs have integer datatypes."
        )
    return (old_type,) + args


def _cast_to_type(g, input, to_type):
    if to_type is None:
        return input
    return getattr(opset9, f"_cast_{to_type}")(g, input, False)


def _comparison_operator(g, input, other, op_name):
    other = symbolic_helper._maybe_get_scalar(other)
    other = symbolic_helper._if_scalar_type_as(g, other, input)
    _, input, other = _try_cast_integer_to_float(g, input, other)
    return g.op(op_name, input, other)


# NOTE: For symbolics {gt, lt, bmm, matmul, prelu, mm, addmm, view, flatten},
#       integer input type not supported in opset8. Cast to float if possible.
def gt(g, input, other):
    return _comparison_operator(g, input, other, "Greater")


def lt(g, input, other):
    return _comparison_operator(g, input, other, "Less")


def bmm(g, self, other):
    if symbolic_helper._try_get_scalar_type(self):
        old_type, self, other = _try_cast_integer_to_float(g, self, other)
        return _cast_to_type(g, g.op("MatMul", self, other), old_type)
    else:
        return g.op("MatMul", self, other)


def matmul(g, self, other):
    return bmm(g, self, other)


def prelu(g, self, weight):
    self_rank = symbolic_helper._get_tensor_rank(self)
    weight_sizes = symbolic_helper._get_tensor_sizes(weight)
    if self_rank is not None and self_rank > 2:
        weight = g.op("Unsqueeze", weight, axes_i=list(range(1, self_rank - 1)))
    elif self_rank == 0 and weight_sizes == [1]:
        # self and weight are both scalar but weight has rank == 1, squeeze weight.
        weight = symbolic_helper._squeeze_helper(g, weight, [0])
    if symbolic_helper._try_get_scalar_type(self):
        old_type, self, weight = _try_cast_integer_to_float(g, self, weight)
        return _cast_to_type(g, g.op("PRelu", self, weight), old_type)
    else:
        return g.op("PRelu", self, weight)


def mm(g, self, other):
    # Create a dummy C tensor. Only needed for API purposes, the value is
    # since beta = 0
<<<<<<< HEAD
    scalar_type = symbolic_helper._try_get_scalar_type(self, other)
    if scalar_type is None:
        raise ValueError("mm can only operate on tensors with known types")
    zero_constant = g.op(
        "Constant",
        value_t=torch.tensor([0], dtype=_type_utils.from_name(scalar_type).dtype()),
    )

=======
    ty = symbolic_helper._try_get_scalar_type(self, other)
    assert ty is not None
    lower_type = ty.lower()
    # TODO(justinchuby): Remove the g.constant method
    C = g.constant(0, [1], lower_type)
>>>>>>> 6ddf4c6f
    if symbolic_helper._try_get_scalar_type(self):
        old_type, self, other, zero_constant = _try_cast_integer_to_float(
            g, self, other, zero_constant
        )
        return _cast_to_type(
            g,
            g.op("Gemm", self, other, zero_constant, beta_f=0.0, alpha_f=1.0),
            old_type,
        )
    return g.op("Gemm", self, other, zero_constant, beta_f=0.0, alpha_f=1.0)


@symbolic_helper.parse_args("v", "v", "v", "t", "t")
def addmm(g, self, mat1, mat2, beta, alpha):
    if symbolic_helper._try_get_scalar_type(self):
        old_type, self, mat1, mat2 = _try_cast_integer_to_float(g, self, mat1, mat2)
        return _cast_to_type(
            g,
            g.op(
                "Gemm",
                mat1,
                mat2,
                self,
                beta_f=symbolic_helper._scalar(beta),
                alpha_f=symbolic_helper._scalar(alpha),
            ),
            old_type,
        )
    else:
        return g.op(
            "Gemm",
            mat1,
            mat2,
            self,
            beta_f=symbolic_helper._scalar(beta),
            alpha_f=symbolic_helper._scalar(alpha),
        )


def flatten(g, input, start_dim, end_dim):
    start_dim_i = symbolic_helper._get_const(start_dim, "i", "start_dim")
    end_dim_i = symbolic_helper._get_const(end_dim, "i", "end_dim")

    dim = input.type().dim()
    if end_dim_i < 0:
        end_dim_i = dim + end_dim_i
    # use ONNX's Flatten operator for cases where the output shape is 2D
    if start_dim_i == 1 and end_dim_i == dim - 1:
        if symbolic_helper._try_get_scalar_type(input):
            old_type, input = _try_cast_integer_to_float(g, input)
            return _cast_to_type(
                g, g.op("Flatten", input, axis_i=start_dim_i), old_type
            )
        else:
            return g.op("Flatten", input, axis_i=start_dim_i)
    if start_dim_i == 0 and end_dim_i == dim - 2:
        if symbolic_helper._try_get_scalar_type(input):
            old_type, input = _try_cast_integer_to_float(g, input)
            return _cast_to_type(
                g, g.op("Flatten", input, axis_i=end_dim_i + 1), old_type
            )
        else:
            return g.op("Flatten", input, axis_i=end_dim_i + 1)

    return opset9.flatten(g, input, start_dim, end_dim)


def _constant_fill(g, sizes, dtype: int, const_value):
    if dtype is None:
        scalar_type = _type_utils.JitScalarType.FLOAT
    else:
        scalar_type = _type_utils.JitScalarType(dtype)
    if not scalar_type.dtype().is_floating_point:
        result = g.op(
            "ConstantFill",
            sizes,
            dtype_i=_type_utils.JitScalarType.FLOAT.onnx_type(),
            input_as_shape_i=1,
            value_f=const_value,
        )
        return g.op("Cast", result, to_i=scalar_type.onnx_type())
    else:
        return g.op(
            "ConstantFill",
            sizes,
            dtype_i=scalar_type.onnx_type(),
            input_as_shape_i=1,
            value_f=const_value,
        )


@symbolic_helper.parse_args("v", "i", "v", "v", "v", "v")
def empty(g, sizes, dtype, layout, device, pin_memory=False, memory_format=None):
    return zeros(g, sizes, dtype, layout, device, pin_memory)


@symbolic_helper.parse_args("v", "i", "v", "v", "v", "v")
def empty_like(g, input, dtype, layout, device, pin_memory=False, memory_format=None):
    return zeros_like(g, input, dtype, layout, device, pin_memory)


@symbolic_helper.parse_args("v", "i", "v", "v", "v")
def zeros(g, sizes, dtype, layout, device, pin_memory=False):
    # NOTE: no way to set device and layout in ONNX, so we ignore it
    return _constant_fill(g, sizes, dtype, 0)


@symbolic_helper.parse_args("v", "i", "v", "v", "v", "v")
def zeros_like(g, input, dtype, layout, device, pin_memory=False, memory_format=None):
    shape = g.op("Shape", input)
    return _constant_fill(g, shape, dtype, 0)


@symbolic_helper.parse_args("v", "i", "v", "v", "v")
def ones(g, sizes, dtype, layout, device, pin_memory=False):
    return _constant_fill(g, sizes, dtype, 1)


@symbolic_helper.parse_args("v", "i", "v", "v", "v", "v")
def ones_like(g, input, dtype, layout, device, pin_memory=False, memory_format=None):
    shape = g.op("Shape", input)
    return _constant_fill(g, shape, dtype, 1)


def full(g, sizes, value, dtype, layout, device, pin_memory=False):
    const_value = symbolic_helper._maybe_get_const(value, "t")
    if symbolic_helper._is_value(const_value):
        tmp = zeros(g, sizes, dtype, layout, device)
        return opset9.add(g, tmp, value, g.op("Constant", value_t=torch.tensor(1)))
    else:
        dtype = symbolic_helper._get_const(dtype, "i", "dtype")
        return _constant_fill(g, sizes, dtype, const_value)


@symbolic_helper.parse_args("v", "f", "i", "v", "v", "v", "v")
def full_like(
    g, input, fill_value, dtype, layout, device, pin_memory=False, memory_format=None
):
    shape = g.op("Shape", input)
    return _constant_fill(g, shape, dtype, fill_value)


def repeat(g, self, repeats):
    if not symbolic_helper._is_value(repeats):
        repeats = g.op("Constant", value_t=torch.LongTensor(repeats))
    if symbolic_helper._is_packed_list(repeats):
        repeat_size_len = len(symbolic_helper._unpack_list(repeats))
    else:
        const_repeats = symbolic_helper._maybe_get_const(repeats, "is")
        repeat_size_len = len(const_repeats)
    if self.isCompleteTensor():
        sizes = self.type().sizes()
        diff_dims = repeat_size_len - len(sizes)
        if diff_dims > 0:
            self = opset9.view(
                g, self, g.op("Constant", value_t=torch.tensor([1] * diff_dims + sizes))
            )
    return g.op("Tile", self, repeats)<|MERGE_RESOLUTION|>--- conflicted
+++ resolved
@@ -198,22 +198,16 @@
 def mm(g, self, other):
     # Create a dummy C tensor. Only needed for API purposes, the value is
     # since beta = 0
-<<<<<<< HEAD
     scalar_type = symbolic_helper._try_get_scalar_type(self, other)
     if scalar_type is None:
         raise ValueError("mm can only operate on tensors with known types")
     zero_constant = g.op(
         "Constant",
-        value_t=torch.tensor([0], dtype=_type_utils.from_name(scalar_type).dtype()),
+        value_t=torch.tensor(
+            [0], dtype=_type_utils.JitScalarType.from_name(scalar_type).dtype()
+        ),
     )
 
-=======
-    ty = symbolic_helper._try_get_scalar_type(self, other)
-    assert ty is not None
-    lower_type = ty.lower()
-    # TODO(justinchuby): Remove the g.constant method
-    C = g.constant(0, [1], lower_type)
->>>>>>> 6ddf4c6f
     if symbolic_helper._try_get_scalar_type(self):
         old_type, self, other, zero_constant = _try_cast_integer_to_float(
             g, self, other, zero_constant
