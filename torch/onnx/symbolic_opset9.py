--- conflicted
+++ resolved
@@ -18,14 +18,10 @@
 
 # Monkey-patch graph manipulation methods on Graph, used for the ONNX symbolics
 from torch.onnx import _patch_torch  # noqa: F401
-<<<<<<< HEAD
-from torch.onnx import _exporter_states, symbolic_helper
-=======
 from torch.onnx import symbolic_helper
 from torch.onnx._exporter_states import (
     SymbolicContext,  # Special case class import for readability
 )
->>>>>>> 09df27fe
 from torch.onnx._globals import GLOBALS
 
 # EDITING THIS FILE? READ THIS FIRST!
@@ -315,19 +311,13 @@
     "hann_window",
     "mv",
     "dot",
-<<<<<<< HEAD
-=======
     "movedim",
->>>>>>> 09df27fe
     "fill",
     "index_add",
     "roll",
     "cross",
     "cdist",
-<<<<<<< HEAD
-=======
     "lerp",
->>>>>>> 09df27fe
     "broadcast_tensors",
     "Prim",
     "Onnx",
@@ -5346,13 +5336,7 @@
     # Symbolic functions that need extra context
     # -----------------------------------------------------------------------------
     @staticmethod
-<<<<<<< HEAD
-    def device(
-        ctx: _exporter_states.SymbolicContext, g: _C.Graph, *inputs, **kwargs
-    ) -> None:
-=======
     def device(ctx: SymbolicContext, g: _C.Graph, *inputs, **kwargs) -> None:
->>>>>>> 09df27fe
         output_type = ctx.cur_node.output().type()
         if isinstance(output_type, _C.DeviceObjType):
             return None
@@ -5363,11 +5347,7 @@
         )
 
     @staticmethod
-<<<<<<< HEAD
-    def Loop(ctx: _exporter_states.SymbolicContext, g, *inputs, **attrs):
-=======
     def Loop(ctx: SymbolicContext, g, *inputs, **attrs):
->>>>>>> 09df27fe
         n = ctx.cur_node
         env = ctx.env
         params_dict = ctx.params_dict
@@ -5413,11 +5393,7 @@
         return new_op_outputs
 
     @staticmethod
-<<<<<<< HEAD
-    def If(ctx: _exporter_states.SymbolicContext, g, *inputs, **attrs):
-=======
     def If(ctx: SymbolicContext, g, *inputs, **attrs):
->>>>>>> 09df27fe
         n = ctx.cur_node
         block = ctx.onnx_block
         env = ctx.env
@@ -5505,11 +5481,7 @@
             return new_op_outputs
 
     @staticmethod
-<<<<<<< HEAD
-    def Constant(ctx: _exporter_states.SymbolicContext, g, *inputs, **attrs):
-=======
     def Constant(ctx: SymbolicContext, g, *inputs, **attrs):
->>>>>>> 09df27fe
         n = ctx.cur_node
 
         if n.mustBeNone():
@@ -5540,11 +5512,7 @@
     # Symbolic functions that need extra context
     # -----------------------------------------------------------------------------
     @staticmethod
-<<<<<<< HEAD
-    def Placeholder(ctx: _exporter_states.SymbolicContext, g, *inputs, **attrs):
-=======
     def Placeholder(ctx: SymbolicContext, g, *inputs, **attrs):
->>>>>>> 09df27fe
         n = ctx.cur_node
         block = ctx.onnx_block
         env = ctx.env
