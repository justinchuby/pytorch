# EDITING THIS FILE? READ THIS FIRST!
# see Note [Edit Symbolic Files] in symbolic_helper.py

# This file exports ONNX ops for opset 13
import torch
import torch._C._onnx as _C_onnx
<<<<<<< HEAD
from torch.onnx import symbolic_helper, _type_utils
from torch.onnx import symbolic_opset9 as opset9
from torch.onnx import symbolic_opset11 as opset11
from torch.onnx import utils
=======
from torch.onnx import (
    symbolic_helper,
    symbolic_opset11 as opset11,
    symbolic_opset9 as opset9,
    utils,
)
>>>>>>> 85a9e736


@symbolic_helper.parse_args("v", "i", "none")
def softmax(g, input, dim, dtype=None):
    softmax = g.op("Softmax", input, axis_i=dim)
    if dtype and dtype.node().kind() != "prim::Constant":
        parsed_dtype = symbolic_helper._get_const(dtype, "i", "dtype")
        softmax = g.op(
            "Cast", softmax, to_i=_type_utils.ScalarType(parsed_dtype).onnx_type()
        )

    return softmax


@symbolic_helper.parse_args("v", "i", "none")
def log_softmax(g, input, dim, dtype=None):
    return_op = g.op("LogSoftmax", input, axis_i=dim)
    if dtype and dtype.node().kind() != "prim::Constant":
        parsed_dtype = symbolic_helper._get_const(dtype, "i", "dtype")
        return_op = g.op(
            "Cast", return_op, to_i=_type_utils.ScalarType(parsed_dtype).onnx_type()
        )
    return return_op


@symbolic_helper.parse_args("v", "v", "i")
def frobenius_norm(g, self, dim=None, keepdim=False):
    dim_val = symbolic_helper._maybe_get_const(dim, "is")
    if not symbolic_helper._is_value(dim_val) and len(dim_val) == 0:
        return g.op("ReduceL2", self, keepdims_i=0)
    sqr = g.op("Mul", self, self)
    sumsqr = symbolic_helper._reducesum_helper(g, sqr, dim, keepdims_i=keepdim)
    return g.op("Sqrt", sumsqr)


@symbolic_helper.parse_args("v", "v", "i", "i")
def split(g, self, split_size_or_sizes, dim, _outputs=None):
    if not symbolic_helper._is_split_static(split_size_or_sizes, _outputs):
        split_out = g.op("SplitToSequence", self, split_size_or_sizes, axis_i=dim)
        if _outputs is None:
            return split_out
        # Convert to multiple slice nodes iff number of splits and number of outputs are statically known.
        if (
            symbolic_helper._is_packed_list(split_size_or_sizes)
            and len(symbolic_helper._unpack_list(split_size_or_sizes)) == _outputs
        ):
            split_sizes = [
                symbolic_helper._unsqueeze_helper(g, v, [0])
                for v in symbolic_helper._unpack_list(split_size_or_sizes)
            ]

            start = g.op("Constant", value_t=torch.tensor([0], dtype=torch.long))
            axis = g.op("Constant", value_t=torch.tensor([dim], dtype=torch.long))
            res = []
            for i in range(_outputs):
                end = g.op(
                    "Add", start, split_sizes[i]
                )  # split_sizes is a list of same length as _outputs
                res.append(g.op("Slice", self, start, end, axis))
                start = end
            return res
        return [
            g.op(
                "SequenceAt",
                split_out,
                g.op("Constant", value_t=torch.tensor([i], dtype=torch.long)),
            )
            for i in range(_outputs)
        ]

    split_val = split_size_or_sizes.node()["value"]
    if split_val.dim() > 0:
        return g.op("Split", self, split_size_or_sizes, axis_i=dim, outputs=_outputs)
    split_size = symbolic_helper._get_const(split_size_or_sizes, "i", "split_size")

    size = symbolic_helper._get_tensor_dim_size(self, dim)
    if size is None:
        if _outputs is not None:
            size = split_size * _outputs
        else:
            raise RuntimeError("Unknown dimension size not supported")
    splits = [split_size] * (size // split_size)
    leftover = size % split_size
    if leftover:
        splits.append(leftover)
    splits = g.op("Constant", value_t=torch.tensor(splits))
    return g.op("Split", self, splits, axis_i=dim, outputs=_outputs)


def split_with_sizes(g, self, split_sizes, dim, _outputs=None):
    return split(g, self, split_sizes, dim, _outputs)


def unsafe_split(g, self, split_size_or_sizes, dim, _outputs=None):
    return split(g, self, split_size_or_sizes, dim, _outputs)


def unsafe_split_with_sizes(g, self, split_sizes, dim, _outputs=None):
    return split_with_sizes(g, self, split_sizes, dim, _outputs)


@symbolic_helper.parse_args("v", "v", "i", "i")
def tensor_split(g, self, indices_or_sections, dim, _outputs=None):
    axis = g.op("Constant", value_t=torch.tensor(dim, dtype=torch.long))
    axis = opset11.unsqueeze(g, axis, 0)
    const_1 = g.op("Constant", value_t=torch.tensor(1, dtype=torch.long))

    if symbolic_helper._is_split_static(indices_or_sections, _outputs):
        split_val = indices_or_sections.node()["value"]

        if split_val.dim() > 0:
            start = g.op("Constant", value_t=torch.tensor([0], dtype=torch.long))
            res = []
            for i in range(_outputs - 1):
                end = g.op(
                    "Gather",
                    indices_or_sections,
                    g.op("Constant", value_t=torch.tensor([i], dtype=torch.long)),
                    axis_i=0,
                )
                res.append(g.op("Slice", self, start, end, axis))
                start = end

            end = symbolic_helper._size_helper(g, self, axis)
            res.append(g.op("Slice", self, start, end, axis))
            return res

        split_size = symbolic_helper._get_const(
            indices_or_sections, "i", "indices_or_sections"
        )

        size = symbolic_helper._get_tensor_dim_size(self, dim)
        if size is None:
            if _outputs is not None:
                size = split_size * _outputs
            else:
                raise RuntimeError("Unknown dimension size not supported")

        min_split_size = size // split_size
        num_splits_one_extra = size % split_size

        splits = num_splits_one_extra * [min_split_size + 1]
        leftover = (split_size - num_splits_one_extra) * [min_split_size]

        splits = g.op(
            "Constant", value_t=torch.tensor(splits + leftover, dtype=torch.long)
        )
        return g.op("Split", self, splits, axis_i=dim, outputs=_outputs)

    if (
        symbolic_helper._is_tensor(indices_or_sections)
        and symbolic_helper._get_tensor_rank(indices_or_sections) == 1
    ):
        loop_len = symbolic_helper._size_helper(
            g, indices_or_sections, g.op("Constant", value_t=torch.tensor(0))
        )
        loop_len = opset11.unsqueeze(g, loop_len, 0)
        loop_condition = g.op("Cast", const_1, to_i=_C_onnx.TensorProtoDataType.BOOL)

        # To make the first slice in the below loop work,
        # we pad a zero to the first position so that it will be the initial start of slice.
        padding_0 = g.op("Constant", value_t=torch.tensor([0], dtype=torch.long))
        indices_or_sections = g.op("Concat", padding_0, indices_or_sections, axis_i=0)

        final_splits = g.op("SequenceEmpty")
        loop = g.op("Loop", loop_len, loop_condition, final_splits)

        # Loop inputs
        loop_block = utils._add_block(loop.node())
        block_input_iter = utils._add_input_to_block(loop_block)
        cond = utils._add_input_to_block(loop_block)
        final_splits = utils._add_input_to_block(loop_block)

        start = loop_block.op("Gather", indices_or_sections, block_input_iter, axis_i=0)
        end = loop_block.op(
            "Gather",
            indices_or_sections,
            loop_block.op("Add", block_input_iter, const_1),
            axis_i=0,
        )

        slice = loop_block.op("Slice", self, start, end, axis)
        final_splits = loop_block.op("SequenceInsert", final_splits, slice)

        # Loop outputs
        cond_out = loop_block.op("Identity", loop_condition)
        utils._add_output_to_block(loop_block, cond_out)
        utils._add_output_to_block(loop_block, final_splits)

        loop_out = loop.node().output()
        start = g.op(
            "Gather",
            indices_or_sections,
            g.op("Constant", value_t=torch.tensor(-1, dtype=torch.long)),
            axis_i=0,
        )
        start = opset11.unsqueeze(g, start, 0)
        end = symbolic_helper._size_helper(g, self, axis)

        last_slice = g.op("Slice", self, start, end, axis)

        return g.op("SequenceInsert", loop_out, last_slice)

    else:  # scalar tensor
        dim_size = symbolic_helper._size_helper(g, self, axis)
        min_split_size = g.op("Div", dim_size, indices_or_sections)
        min_split_size_plus_1 = g.op(
            "Add",
            min_split_size,
            const_1,
        )
        num_splits_one_extra = g.op("Mod", dim_size, indices_or_sections)
        splits = g.op("Tile", min_split_size_plus_1, num_splits_one_extra)
        leftover = g.op(
            "Tile",
            min_split_size,
            g.op(
                "Sub",
                opset11.unsqueeze(g, indices_or_sections, 0),
                num_splits_one_extra,
            ),
        )

        splits = g.op("Concat", splits, leftover, axis_i=0)
        if _outputs is None:
            return g.op("SplitToSequence", self, splits, axis_i=dim)
        return g.op("Split", self, splits, axis_i=dim, outputs=_outputs)


@symbolic_helper.parse_args("v", "i", "i")
def unbind(g, self, dim=0, _outputs=None):
    if _outputs is None:
        return g.op(
            "SplitToSequence",
            self,
            g.op("Constant", value_t=torch.tensor(1, dtype=torch.long)),
            axis_i=dim,
            keepdims_i=0,
        )

    splits = g.op("Constant", value_t=torch.tensor([1] * _outputs))
    outputs = g.op("Split", self, splits, axis_i=dim, outputs=_outputs)
    outputs = [outputs] if _outputs == 1 else outputs
    squeezed_outputs = [
        g.op("Squeeze", out, g.op("Constant", value_t=torch.tensor([dim])))
        for out in outputs
    ]
    return squeezed_outputs


# Emitted from `torch.nonzero(x, as_tuple=True)`
def nonzero_numpy(g, input, _outputs=None):
    return unbind(g, opset9.nonzero(g, input), 1, _outputs=_outputs)


@symbolic_helper.parse_args("v", "v", "v", "i")
def where(g, condition, self=None, other=None, _outputs=None):
    # Assumes that torch.where's first argument takes only Bool and Byte tensors.
    if condition.type().scalarType() != "Bool":
        condition = g.op(
            "Cast", condition, to_i=symbolic_helper.cast_pytorch_to_onnx["Bool"]
        )
    if self is None:
        condition = opset9.nonzero(g, condition)
        return symbolic_helper._unbind_helper(
            g, condition, g.op("Constant", value_t=torch.tensor(1)), _outputs
        )
    return g.op("Where", condition, self, other)


@symbolic_helper.parse_args("v", "v", "v", "i", "i", "i")
def fake_quantize_per_channel_affine(
    g, inputs, scale, zero_point, axis, quant_min=-128, quant_max=127
):
    # NOTE: (0, 127) is allowed as special case. PyTorch restricts activations to be in the range (0, 127).
    #   https://github.com/pytorch/pytorch/blob/b34b192d6b97325c9f78e5995c48c8498ede34bd/torch/ao/quantization/observer.py#L1422
    if (quant_min, quant_max) not in [(0, 255), (-128, 127), (0, 127)]:
        raise RuntimeError(
            "For (quant_min, quant_max), ONNX allows only (0, 127), (0, 255) and (-128, 127). "
            "Got ({}, {})".format(quant_min, quant_max)
        )
    # ONNX defines zero_point to be int8 or uint8
    if quant_min == 0:
        zero_point = g.op("Cast", zero_point, to_i=_C_onnx.TensorProtoDataType.UINT8)
    else:
        zero_point = g.op("Cast", zero_point, to_i=_C_onnx.TensorProtoDataType.INT8)
    quantized = g.op("QuantizeLinear", inputs, scale, zero_point, axis_i=axis)
    if (quant_min, quant_max) == (0, 127):
        quantized = g.op(
            "Clip",
            quantized,
            opset9.unused(g),
            g.op("Constant", value_t=torch.tensor(127, dtype=torch.uint8)),
        )
    return g.op("DequantizeLinear", quantized, scale, zero_point, axis_i=axis)


@symbolic_helper.parse_args("v", "v", "v", "i", "i")
def fake_quantize_per_tensor_affine(
    g, inputs, scale, zero_point, quant_min=-128, quant_max=127
):
    # NOTE: (0, 127) is allowed as special case. PyTorch restricts activations to be in the range (0, 127).
    #   https://github.com/pytorch/pytorch/blob/b34b192d6b97325c9f78e5995c48c8498ede34bd/torch/ao/quantization/observer.py#L1422
    if (quant_min, quant_max) not in [(0, 255), (-128, 127), (0, 127)]:
        raise RuntimeError(
            "For (quant_min, quant_max), ONNX allows only (0, 127), (0, 255) and (-128, 127). "
            "Got ({}, {})".format(quant_min, quant_max)
        )
    if quant_min == 0:
        zero_point = g.op("Cast", zero_point, to_i=_C_onnx.TensorProtoDataType.UINT8)
    else:
        zero_point = g.op("Cast", zero_point, to_i=_C_onnx.TensorProtoDataType.INT8)
    if scale.type().scalarType() != "Float":
        scale = g.op("Cast", scale, to_i=_C_onnx.TensorProtoDataType.FLOAT)
    quantized = g.op("QuantizeLinear", inputs, scale, zero_point)
    if (quant_min, quant_max) == (0, 127):
        quantized = g.op(
            "Clip",
            quantized,
            opset9.unused(g),
            g.op("Constant", value_t=torch.tensor(127, dtype=torch.uint8)),
        )
    return g.op("DequantizeLinear", quantized, scale, zero_point)


def _reduce_op_symbolic(onnx_op_name):
    def symbolic(g, self, dim=None, keepdim=None):
        self = opset9._maybe_cast_reduce_op_input(g, self)
        if dim is None:
            # all-reduce path
            return symbolic_helper._handle_reduce_dim_none(g, self, onnx_op_name)
        else:
            keepdim = symbolic_helper._get_const(keepdim, "i", "keepdim")
            return g.op(onnx_op_name, self, dim, keepdims_i=keepdim)

    return symbolic


def _reduce_with_dtype(onnx_op, name):
    symbolic = _reduce_op_symbolic(onnx_op)

    @opset9.overload_by_arg_count
    def reduce(g, *args, **kwargs):
        @symbolic_helper.parse_args("v", "none")
        def reduce_nodim(g, self, dtype):
            if dtype.node().kind() == "onnx::Constant":
                dtype = symbolic_helper._get_const(dtype, "i", "dtype")
                self = g.op(
                    "Cast", self, to_i=_type_utils.ScalarType(dtype).onnx_type()
                )
            elif dtype.node().kind() != "prim::Constant":
                return symbolic_helper._unimplemented(name, "dtype")
            return symbolic(g, self)

        @symbolic_helper.parse_args("v", "v", "i", "none")
        def reduce_dim(g, self, dim, keepdim, dtype):
            if dtype.node().kind() == "onnx::Constant":
                dtype = symbolic_helper._get_const(dtype, "i", "dtype")
                self = g.op(
                    "Cast", self, to_i=_type_utils.ScalarType(dtype).onnx_type()
                )
            elif dtype.node().kind() != "prim::Constant":
                return symbolic_helper._unimplemented(name, "dtype")
            return symbolic(g, self, dim, keepdim)

        return reduce_nodim, reduce_dim

    return reduce


# TODO(justinchuby): Rename the op to avoid colliding with the builtin sum.
sum = _reduce_with_dtype("ReduceSum", "sum")


@symbolic_helper.parse_args("v", "i", "i", "i")
def unsafe_chunk(g, self, chunks, dim, _outputs=None):
    if _outputs is None:
        return g.op(
            "SplitToSequence",
            self,
            g.op("Constant", value_t=torch.tensor(1, dtype=torch.long)),
            axis_i=dim,
            keepdims_i=0,
        )

    size = symbolic_helper._get_tensor_dim_size(self, dim)
    if size is None:
        return symbolic_helper._unimplemented("unsafe_chunk", "unknown dimension size")
    split_size = (size + chunks - 1) // chunks
    splits = [split_size] * (size // split_size)
    leftover = size % split_size
    if leftover:
        splits.append(leftover)

    # TODO: So far we don"t have a module using this method. We"ll keep
    # this as a constant unless we see a request of dynamics in any
    # user's modules.
    splits = g.op("Constant", value_t=torch.tensor(splits, dtype=torch.long))
    return g.op("Split", self, splits, axis_i=dim, outputs=_outputs)


def repeat_interleave(g, self, repeats, dim=None, output_size=None):
    input = self
    final_dim = dim
    # if dim is None flatten
    # By default, use the flattened input array, and return a flat output array
    if symbolic_helper._is_none(dim):
        input = symbolic_helper._reshape_helper(
            g, self, g.op("Constant", value_t=torch.tensor([-1]))
        )
        dim = 0
    else:
        dim = symbolic_helper._maybe_get_scalar(dim)

    repeats_dim = symbolic_helper._get_tensor_rank(repeats)
    repeats_sizes = symbolic_helper._get_tensor_sizes(repeats)
    input_sizes = symbolic_helper._get_tensor_sizes(input)
    if repeats_dim is None:
        raise RuntimeError(
            "Unsupported: ONNX export of repeat_interleave for unknown " "repeats rank."
        )
    if repeats_sizes is None:
        raise RuntimeError(
            "Unsupported: ONNX export of repeat_interleave for unknown " "repeats size."
        )
    if input_sizes is None:
        raise RuntimeError(
            "Unsupported: ONNX export of repeat_interleave for unknown " "input size."
        )
    # Handle cases where dim is negative
    if dim < 0:
        dim += len(input_sizes)

    output_sizes = input_sizes.copy()
    for idx, input_size in enumerate(input_sizes):
        if input_size is None:
            output_sizes[idx], input_sizes[idx] = 0, -1

    cond_dynamic_repeats = repeats_dim == 1 and repeats_sizes[0] is None
    # If input size is dynamic or repeats vector is dynamic
    if output_sizes[dim] == 0 or cond_dynamic_repeats:
        reps = symbolic_helper._size_helper(g, input, dim)
        reps = opset11.unsqueeze(g, reps, 0)
        # Check if repeats vector is a single integer value
        # or a single dimension tensor with non-dynamic values
        if repeats_dim == 0 or (repeats_dim == 1 and repeats_sizes[0] == 1):
            if not symbolic_helper._is_tensor(repeats):
                repeats = g.op("Constant", value_t=torch.LongTensor(repeats))
            repeats = g.op("Expand", repeats, reps)
        # Check if repeats is dynamic
        # As repeats is dynamic, we use a where node as a substitute for the if statement
        # If repests_dim = 1, expand repeats otherwise use original tensor
        elif cond_dynamic_repeats:
            repeat_dim = symbolic_helper._size_helper(
                g, repeats, g.op("Constant", value_t=torch.LongTensor([0]))
            )
            repeat_cond = g.op(
                "Equal", repeat_dim, g.op("Constant", value_t=torch.LongTensor([1]))
            )
            repeats = where(g, repeat_cond, g.op("Expand", repeats, reps), repeats)
    # There are cases when the repeats are 1-d tensor with multiple repeats, but dim
    # provided along one of the dynamic axes provided. A simple example would be
    # input.shape -> [1, 1, *] where * represents the dynamic axes, and dim = 2
    # Now, repeat interleaving can be performed in pytorch when the value of * matches
    # with the number of elements in repeat, for example if * -> 2, number of repeats
    # should be 2 as well.
    else:
        return opset9.repeat_interleave(g, self, repeats, final_dim)

    reps_like = g.op(
        "ConstantOfShape",
        g.op("Shape", repeats),
        value_t=torch.tensor([1], dtype=torch.long),
    )
    r_splits = split(g, repeats, reps_like, 0)
    i_splits = split(g, input, reps_like, dim)

    output_sizes[dim], input_sizes[dim] = -1, 1

    # Create a loop to iterate over each value along the dimension
    # and perform individual interleaving using the repeats tensor
    # Loop is of the following pattern
    # input (trip_count, cond)
    #   int trip_count = ...;
    #   bool cond = ...;
    #   for (int i=0; i < trip_count && cond; ++i) {
    #     cond = ...;
    #   }

    # Loop conditions
    loop_condition = g.op("Constant", value_t=torch.tensor(1))
    loop_condition = g.op("Cast", loop_condition, to_i=9)
    loop_len = reps

    # Create an empty sequence to store final expansions
    final_splits = g.op("SequenceEmpty")
    loop = g.op("Loop", loop_len, loop_condition, final_splits)

    # Loop inputs
    loop_block = utils._add_block(loop.node())
    block_input_iter = utils._add_input_to_block(loop_block)
    cond = utils._add_input_to_block(loop_block)
    final_splits = utils._add_input_to_block(loop_block)

    r_split = loop_block.op("SequenceAt", r_splits, block_input_iter)
    i_split = loop_block.op("SequenceAt", i_splits, block_input_iter)

    i_split = opset11.unsqueeze(loop_block, i_split, dim + 1)
    r_concat = [
        loop_block.op("Constant", value_t=torch.LongTensor(input_sizes[: dim + 1])),
        r_split,
        loop_block.op("Constant", value_t=torch.LongTensor(input_sizes[dim + 1 :])),
    ]
    r_concat = loop_block.op("Concat", *r_concat, axis_i=0)
    i_split = opset9.expand(loop_block, i_split, r_concat, None)
    i_split = symbolic_helper._reshape_helper(
        loop_block, i_split, g.op("Constant", value_t=torch.LongTensor(output_sizes))
    )
    final_splits = loop_block.op("SequenceInsert", final_splits, i_split)

    # Loop outputs
    cond_out = loop_block.op("Cast", loop_condition, to_i=9)
    utils._add_output_to_block(loop_block, cond_out)
    utils._add_output_to_block(loop_block, final_splits)

    loop_out = loop.node().output()
    loop_out = g.op("ConcatFromSequence", loop_out, axis_i=dim)
    return loop_out


@symbolic_helper.parse_args("v", "i", "i", "i")
def diagonal(g, self, offset, dim1, dim2):
    dim1_size = opset9.size(
        g, self, dim=g.op("Constant", value_t=torch.LongTensor([dim1]))
    )
    dim2_size = opset9.size(
        g, self, dim=g.op("Constant", value_t=torch.LongTensor([dim2]))
    )

    # Create appropriate mask
    mask_shape = g.op("Concat", dim1_size, dim2_size, axis_i=0)
    mask = opset9.zeros(g, mask_shape, None, None, None)
    mask = g.op("EyeLike", mask, k_i=offset)

    # dim1 and dim2 appended as a dimension at the end of the shape
    rank = symbolic_helper._get_tensor_rank(self)
    if rank is not None:
        axes = list(range(rank))
        axes.remove(dim1)
        axes.remove(dim2)
        self = g.op("Transpose", self, perm_i=axes + [dim1, dim2])
    else:
        return symbolic_helper._unimplemented("diagonal", "unknown input rank")

    # Multiply input and mask to calculate values along diagonal
    # The mask consists of one values where diagonal values are to be calculated
    # For example:
    # [[1.1, 1.2, 1.3],   *    [[1, 0, 0]   =   [[1.1, 0, 0],
    #  [2.1, 2.2, 2.3],         [0, 1, 0]        [0, 2.2, 0],
    #  [3.1, 3.2, 3.3]]         [0, 0, 1]]       [0, 0, 3.3]]
    result = g.op("Mul", self, mask)
    result = symbolic_helper._reducesum_helper(g, result, axes_i=[-1], keepdims_i=0)

    # Calculate gather indices based on offset and dims
    # If offset is greater than zero, set offset to zero as this aids in
    # calculation of selection window
    offset_op = g.op("Constant", value_t=torch.LongTensor([offset]))
    if offset >= 0:
        diag_size = g.op(
            "Max",
            g.op("Min", dim1_size, g.op("Sub", dim2_size, offset_op)),
            g.op("Constant", value_t=torch.LongTensor([0])),
        )
        offset = 0
    else:
        diag_size = g.op(
            "Max",
            g.op("Min", g.op("Add", dim1_size, offset_op), dim2_size),
            g.op("Constant", value_t=torch.LongTensor([0])),
        )
    diag_size = g.op("Concat", diag_size, axis_i=0)

    # Calculate which diagonal values to select
    # For example, in cases with offsets:
    # [[0, 1.1, 0]
    #  [0, 0, 2.2]]
    # we need to select the last two columns, so we create a tensor
    # with all columns that are to be selected
    # So in this example, it is [1, 2]
    select_window_ones_fill = opset9.ones(g, diag_size, 4, None, None)
    select_window = g.op(
        "CumSum",
        select_window_ones_fill,
        g.op("Constant", value_t=torch.LongTensor([0])),
    )
    select_window = g.op(
        "Add",
        select_window,
        g.op("Constant", value_t=torch.LongTensor([abs(offset) - 1])),
    )

    gather_shape = [
        opset9.size(g, result, dim=g.op("Constant", value_t=torch.LongTensor([axis])))
        for axis in list(range(rank))[:-2]
    ]
    gather_shape.append(diag_size)
    gather_shape = g.op("Concat", *gather_shape, axis_i=0)
    gather_indices = opset9.zeros(g, gather_shape, 4, None, None)

    # There might be cases where offset value is greater than number of rows/columns
    # and might cause the diagonal to overrun and as a result of this, diag_size would be zero.
    # For example, if
    #       offset = 9, dim1_size = 2 (columns), dim2_size = 4 (rows)
    #       diag_size = max(min(2, (4-9)), 0) = 0, based on calculation above
    # Cases with diagonal overrun always result in diag_size = max(0, -ve value) = 0
    # In cases without diagonal overrun, we select the appropriate rows/columns along which we
    # are calculating diagonal values. In cases with diagonal overrun, we return a tensor which has
    # the dimension of the row/column where overrun occurred as 0-dim, as we are essentially
    # returning an empty tensor
    overrun_cond = g.op(
        "Not",
        g.op(
            "Equal",
            diag_size,
            g.op("Constant", value_t=torch.tensor(0, dtype=torch.int64)),
        ),
    )
    if_op = g.op("If", overrun_cond)
    if_node = if_op.node()

    if_block = utils._add_block(if_node)
    gather_indices_if_block = if_block.op("Add", gather_indices, select_window)
    gather_indices_if_block = symbolic_helper._unsqueeze_helper(
        if_block, gather_indices_if_block, [rank - 1]
    )
    final_non_overrun_ = if_block.op(
        "GatherND", result, gather_indices_if_block, batch_dims_i=rank - 2
    )
    utils._add_output_to_block(if_block, final_non_overrun_)

    else_block = utils._add_block(if_node)
    final_overrun_ = opset9.zeros(else_block, gather_shape, 6, None, None)
    utils._add_output_to_block(else_block, final_overrun_)
    return if_op


class Quantized:
    """
    https://github.com/pytorch/pytorch/wiki/PyTorch-ONNX-exporter#quantized-model-export
    """

    domain = "quantized"

    @staticmethod
    def linear(g, q_input, q_weight, bias, op_scale, op_zero_point):
        input, input_scale, _, _ = symbolic_helper.dequantize_helper(g, q_input)
        weight, weight_scale, _, axis = symbolic_helper.dequantize_helper(g, q_weight)
        q_bias = symbolic_helper.requantize_bias_helper(
            g, bias, input_scale, weight_scale, axis
        )
        bias, _, _, _ = symbolic_helper.dequantize_helper(g, q_bias)

        output = opset9.linear(g, input, weight, bias)

        return symbolic_helper.quantize_helper(g, output, op_scale, op_zero_point)

    @staticmethod
    def conv2d(
        g,
        q_input,
        q_weight,
        bias,
        stride,
        padding,
        dilation,
        groups,
        op_scale,
        op_zero_point,
    ):
        input, input_scale, _, _ = symbolic_helper.dequantize_helper(g, q_input)
        weight, weight_scale, _, axis = symbolic_helper.dequantize_helper(g, q_weight)
        q_bias = symbolic_helper.requantize_bias_helper(
            g, bias, input_scale, weight_scale, axis
        )
        bias, _, _, _ = symbolic_helper.dequantize_helper(g, q_bias)

        output = opset9.conv2d(
            g, input, weight, bias, stride, padding, dilation, groups
        )

        return symbolic_helper.quantize_helper(g, output, op_scale, op_zero_point)

    @staticmethod
    def conv2d_relu(
        g,
        q_input,
        q_weight,
        bias,
        stride,
        padding,
        dilation,
        groups,
        op_scale,
        op_zero_point,
    ):
        input, input_scale, _, _ = symbolic_helper.dequantize_helper(g, q_input)
        weight, weight_scale, _, axis = symbolic_helper.dequantize_helper(g, q_weight)
        q_bias = symbolic_helper.requantize_bias_helper(
            g, bias, input_scale, weight_scale, axis
        )
        bias, _, _, _ = symbolic_helper.dequantize_helper(g, q_bias)

        output = opset9.conv2d(
            g, input, weight, bias, stride, padding, dilation, groups
        )
        output = opset9.relu(g, output)

        return symbolic_helper.quantize_helper(g, output, op_scale, op_zero_point)<|MERGE_RESOLUTION|>--- conflicted
+++ resolved
@@ -4,19 +4,13 @@
 # This file exports ONNX ops for opset 13
 import torch
 import torch._C._onnx as _C_onnx
-<<<<<<< HEAD
-from torch.onnx import symbolic_helper, _type_utils
-from torch.onnx import symbolic_opset9 as opset9
-from torch.onnx import symbolic_opset11 as opset11
-from torch.onnx import utils
-=======
 from torch.onnx import (
+    _type_utils,
     symbolic_helper,
     symbolic_opset11 as opset11,
     symbolic_opset9 as opset9,
     utils,
 )
->>>>>>> 85a9e736
 
 
 @symbolic_helper.parse_args("v", "i", "none")
