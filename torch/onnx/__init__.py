"""ONNX exporter."""
<<<<<<< HEAD
from __future__ import annotations

import io
from typing import (
    Any,
    Callable,
    Collection,
    Dict,
    Mapping,
    Optional,
    Sequence,
    Tuple,
    Type,
    Union,
)

import torch
import torch._C as _C

TensorProtoDataType = _C._onnx.TensorProtoDataType
OperatorExportTypes = _C._onnx.OperatorExportTypes
TrainingMode = _C._onnx.TrainingMode
_CAFFE2_ATEN_FALLBACK = _C._onnx._CAFFE2_ATEN_FALLBACK

ONNX_ARCHIVE_MODEL_PROTO_NAME = "__MODEL_PROTO"

producer_name = "pytorch"
producer_version = _C._onnx.PRODUCER_VERSION


class ExportTypes:
    r"""Specifies how the ONNX model is stored."""

    PROTOBUF_FILE = "Saves model in the specified protobuf file."
    ZIP_ARCHIVE = "Saves model in the specified ZIP file (uncompressed)."
    COMPRESSED_ZIP_ARCHIVE = "Saves model in the specified ZIP file (compressed)."
    DIRECTORY = "Saves model in the specified folder."


class CheckerError(Exception):
    r"""Raised when ONNX checker detects an invalid model."""

    pass


class SymbolicContext:
    """Extra context for symbolic functions.

    Attributes:
        params_dict (Dict[str, _C.IValue]): Mapping from graph initializer name to IValue.
        env (Dict[_C.Value, _C.Value]): Mapping from Torch domain graph Value to ONNX domain graph Value.
        cur_node (_C.Node): Current node being converted to ONNX domain.
        onnx_block (_C.Block): Current ONNX block that converted nodes are being appended to.
    """

    def __init__(
        self,
        params_dict: Dict[str, _C.IValue],
        env: Dict[_C.Value, _C.Value],
        cur_node: _C.Node,
        onnx_block: _C.Block,
    ):
        self.params_dict: Dict[str, _C.IValue] = params_dict
        self.env: Dict[_C.Value, _C.Value] = env
        # Current node that is being converted.
        self.cur_node: _C.Node = cur_node
        # Current onnx block that converted nodes are being appended to.
        self.onnx_block: _C.Block = onnx_block
=======

import warnings

from torch import _C
from torch._C import _onnx as _C_onnx
from torch._C._onnx import (
    _CAFFE2_ATEN_FALLBACK,
    OperatorExportTypes,
    TensorProtoDataType,
    TrainingMode,
)

from . import (
    errors,
    symbolic_caffe2,
    symbolic_helper,
    symbolic_opset7,
    symbolic_opset8,
    symbolic_opset9,
    symbolic_opset10,
    symbolic_opset11,
    symbolic_opset12,
    symbolic_opset13,
    symbolic_opset14,
    symbolic_opset15,
    symbolic_opset16,
    symbolic_registry,
    utils,
)
from ._constants import ONNX_ARCHIVE_MODEL_PROTO_NAME
from ._exporter_states import ExportTypes, SymbolicContext
from .errors import CheckerError  # Backwards compatibility

__all__ = [
    # Modules
    "symbolic_helper",
    "symbolic_registry",
    "utils",
    "errors",
    # All opsets
    "symbolic_caffe2",
    "symbolic_opset7",
    "symbolic_opset8",
    "symbolic_opset9",
    "symbolic_opset10",
    "symbolic_opset11",
    "symbolic_opset12",
    "symbolic_opset13",
    "symbolic_opset14",
    "symbolic_opset15",
    "symbolic_opset16",
    # Enums
    "OperatorExportTypes",
    "TrainingMode",
    # Public functions
    "export",
    "export_to_pretty_string",
    "is_in_onnx_export",
    "select_model_mode_for_export",
    "register_custom_op_symbolic",
    "unregister_custom_op_symbolic",
    "disable_log",
    "enable_log",
    "is_onnx_log_enabled",
    "log",
    "set_log_stream",
    # Errors
    "CheckerError",  # Backwards compatibility
]

producer_name = "pytorch"
producer_version = _C_onnx.PRODUCER_VERSION
>>>>>>> 0361d941


def _export(*args, **kwargs):
    warnings.warn(
        "`torch.onnx._export` is deprecated. Please use `export` instead.",
        DeprecationWarning,
    )
    return utils._export(*args, **kwargs)


def export(
    model: Union[torch.nn.Module, torch.jit.ScriptModule, torch.jit.ScriptFunction],
    args: Union[Tuple[Any, ...], torch.Tensor],
    f: Union[str, io.BytesIO],
    export_params: bool = True,
    verbose: bool = False,
    training: TrainingMode = TrainingMode.EVAL,
    input_names: Optional[Sequence[str]] = None,
    output_names: Optional[Sequence[str]] = None,
    operator_export_type: OperatorExportTypes = OperatorExportTypes.ONNX,
    opset_version: Optional[int] = None,
    do_constant_folding: bool = True,
    dynamic_axes: Optional[
        Union[Mapping[str, Mapping[int, str]], Mapping[str, Sequence[int]]]
    ] = None,
    keep_initializers_as_inputs: Optional[bool] = None,
    custom_opsets: Optional[Mapping[str, int]] = None,
    export_modules_as_functions: Union[bool, Collection[Type[torch.nn.Module]]] = False,
) -> None:
    r"""Exports a model into ONNX format.

    If ``model`` is not a :class:`torch.jit.ScriptModule` nor a
    :class:`torch.jit.ScriptFunction`, this runs
    ``model`` once in order to convert it to a TorchScript graph to be exported
    (the equivalent of :func:`torch.jit.trace`). Thus this has the same limited support
    for dynamic control flow as :func:`torch.jit.trace`.

    Args:
        model (torch.nn.Module, torch.jit.ScriptModule or torch.jit.ScriptFunction):
            the model to be exported.
        args (tuple or torch.Tensor):

            args can be structured either as:

            1. ONLY A TUPLE OF ARGUMENTS::

                args = (x, y, z)

            The tuple should contain model inputs such that ``model(*args)`` is a valid
            invocation of the model. Any non-Tensor arguments will be hard-coded into the
            exported model; any Tensor arguments will become inputs of the exported model,
            in the order they occur in the tuple.

            2. A TENSOR::

                args = torch.Tensor([1])

            This is equivalent to a 1-ary tuple of that Tensor.

            3. A TUPLE OF ARGUMENTS ENDING WITH A DICTIONARY OF NAMED ARGUMENTS::

                args = (x,
                        {'y': input_y,
                         'z': input_z})

            All but the last element of the tuple will be passed as non-keyword arguments,
            and named arguments will be set from the last element. If a named argument is
            not present in the dictionary, it is assigned the default value, or None if a
            default value is not provided.

            .. note::
                If a dictionary is the last element of the args tuple, it will be
                interpreted as containing named arguments. In order to pass a dict as the
                last non-keyword arg, provide an empty dict as the last element of the args
                tuple. For example, instead of::

                    torch.onnx.export(
                        model,
                        (x,
                         # WRONG: will be interpreted as named arguments
                         {y: z}),
                        "test.onnx.pb")

                Write::

                    torch.onnx.export(
                        model,
                        (x,
                         {y: z},
                         {}),
                        "test.onnx.pb")

        f: a file-like object (such that ``f.fileno()`` returns a file descriptor)
            or a string containing a file name.  A binary protocol buffer will be written
            to this file.
        export_params (bool, default True): if True, all parameters will
            be exported. Set this to False if you want to export an untrained model.
            In this case, the exported model will first take all of its parameters
            as arguments, with the ordering as specified by ``model.state_dict().values()``
        verbose (bool, default False): if True, prints a description of the
            model being exported to stdout. In addition, the final ONNX graph will include the
            field ``doc_string``` from the exported model which mentions the source code locations
            for ``model``. If True, ONNX exporter logging will be turned on.
        training (enum, default TrainingMode.EVAL):
            * ``TrainingMode.EVAL``: export the model in inference mode.
            * ``TrainingMode.PRESERVE``: export the model in inference mode if model.training is
              False and in training mode if model.training is True.
            * ``TrainingMode.TRAINING``: export the model in training mode. Disables optimizations
              which might interfere with training.
        input_names (list of str, default empty list): names to assign to the
            input nodes of the graph, in order.
        output_names (list of str, default empty list): names to assign to the
            output nodes of the graph, in order.
        operator_export_type (enum, default OperatorExportTypes.ONNX):

            * ``OperatorExportTypes.ONNX``: Export all ops as regular ONNX ops
              (in the default opset domain).
            * ``OperatorExportTypes.ONNX_FALLTHROUGH``: Try to convert all ops
              to standard ONNX ops in the default opset domain. If unable to do so
              (e.g. because support has not been added to convert a particular torch op to ONNX),
              fall back to exporting the op into a custom opset domain without conversion. Applies
              to `custom ops <https://pytorch.org/tutorials/advanced/torch_script_custom_ops.html>`_
              as well as ATen ops. For the exported model to be usable, the runtime must support
              these non-standard ops.
            * ``OperatorExportTypes.ONNX_ATEN``: All ATen ops (in the TorchScript namespace "aten")
              are exported as ATen ops (in opset domain "org.pytorch.aten").
              `ATen <https://pytorch.org/cppdocs/#aten>`_ is PyTorch's built-in tensor library, so
              this instructs the runtime to use PyTorch's implementation of these ops.

              .. warning::

                Models exported this way are probably runnable only by Caffe2.

              This may be useful if the numeric differences in implementations of operators are
              causing large differences in behavior between PyTorch and Caffe2 (which is more
              common on untrained models).

            * ``OperatorExportTypes.ONNX_ATEN_FALLBACK``: Try to export each ATen op
              (in the TorchScript namespace "aten") as a regular ONNX op. If we are unable to do so
              (e.g. because support has not been added to convert a particular torch op to ONNX),
              fall back to exporting an ATen op. See documentation on OperatorExportTypes.ONNX_ATEN for
              context.
              For example::

                graph(%0 : Float):
                  %3 : int = prim::Constant[value=0]()
                  # conversion unsupported
                  %4 : Float = aten::triu(%0, %3)
                  # conversion supported
                  %5 : Float = aten::mul(%4, %0)
                  return (%5)

              Assuming ``aten::triu`` is not supported in ONNX, this will be exported as::

                graph(%0 : Float):
                  %1 : Long() = onnx::Constant[value={0}]()
                  # not converted
                  %2 : Float = aten::ATen[operator="triu"](%0, %1)
                  # converted
                  %3 : Float = onnx::Mul(%2, %0)
                  return (%3)

              If PyTorch was built with Caffe2 (i.e. with ``BUILD_CAFFE2=1``), then
              Caffe2-specific behavior will be enabled, including special support
              for ops are produced by the modules described in
              `Quantization <https://pytorch.org/docs/stable/quantization.html>`_.

              .. warning::

                Models exported this way are probably runnable only by Caffe2.

        opset_version (int, default 13): The version of the
            `default (ai.onnx) opset <https://github.com/onnx/onnx/blob/master/docs/Operators.md>`_
            to target. Must be >= 7 and <= 16.
        do_constant_folding (bool, default True): Apply the constant-folding optimization.
            Constant-folding will replace some of the ops that have all constant inputs
            with pre-computed constant nodes.
        dynamic_axes (dict<string, dict<int, string>> or dict<string, list(int)>, default empty dict):

            By default the exported model will have the shapes of all input and output tensors
            set to exactly match those given in ``args``. To specify axes of tensors as
            dynamic (i.e. known only at run-time), set ``dynamic_axes`` to a dict with schema:

            * KEY (str): an input or output name. Each name must also be provided in ``input_names`` or
              ``output_names``.
            * VALUE (dict or list): If a dict, keys are axis indices and values are axis names. If a
              list, each element is an axis index.

            For example::

                class SumModule(torch.nn.Module):
                    def forward(self, x):
                        return torch.sum(x, dim=1)

                torch.onnx.export(SumModule(), (torch.ones(2, 2),), "onnx.pb",
                                  input_names=["x"], output_names=["sum"])

            Produces::

                input {
                  name: "x"
                  ...
                      shape {
                        dim {
                          dim_value: 2  # axis 0
                        }
                        dim {
                          dim_value: 2  # axis 1
                ...
                output {
                  name: "sum"
                  ...
                      shape {
                        dim {
                          dim_value: 2  # axis 0
                ...

            While::

                torch.onnx.export(SumModule(), (torch.ones(2, 2),), "onnx.pb",
                                  input_names=["x"], output_names=["sum"],
                                  dynamic_axes={
                                      # dict value: manually named axes
                                      "x": {0: "my_custom_axis_name"},
                                      # list value: automatic names
                                      "sum": [0],
                                  })

            Produces::

                input {
                  name: "x"
                  ...
                      shape {
                        dim {
                          dim_param: "my_custom_axis_name"  # axis 0
                        }
                        dim {
                          dim_value: 2  # axis 1
                ...
                output {
                  name: "sum"
                  ...
                      shape {
                        dim {
                          dim_param: "sum_dynamic_axes_1"  # axis 0
                ...

        keep_initializers_as_inputs (bool, default None): If True, all the
            initializers (typically corresponding to parameters) in the
            exported graph will also be added as inputs to the graph. If False,
            then initializers are not added as inputs to the graph, and only
            the non-parameter inputs are added as inputs.
            This may allow for better optimizations (e.g. constant folding) by
            backends/runtimes.

            If ``opset_version < 9``, initializers MUST be part of graph
            inputs and this argument will be ignored and the behavior will be
            equivalent to setting this argument to True.

            If None, then the behavior is chosen automatically as follows:

            * If ``operator_export_type=OperatorExportTypes.ONNX``, the behavior is equivalent
              to setting this argument to False.
            * Else, the behavior is equivalent to setting this argument to True.

        custom_opsets (dict<str, int>, default empty dict): A dict with schema:

            * KEY (str): opset domain name
            * VALUE (int): opset version

            If a custom opset is referenced by ``model`` but not mentioned in this dictionary,
            the opset version is set to 1. Only custom opset domain name and version should be
            indicated through this argument.

        export_modules_as_functions (bool or set of type of nn.Module, default False): Flag to enable
            exporting all ``nn.Module`` forward calls as local functions in ONNX. Or a set to indicate the
            particular types of modules to export as local functions in ONNX.
            This feature requires ``opset_version`` >= 15, otherwise the export will fail. This is because
            ``opset_version`` < 15 implies IR version < 8, which means no local function support.
            Module variables will be exported as function attributes. There are two categories of function
            attributes.

            1. Annotated attributes: class variables that have type annotations via
            `PEP 526-style <https://www.python.org/dev/peps/pep-0526/#class-and-instance-variable-annotations>`_
            will be exported as attributes.
            Annotated attributes are not used inside the subgraph of ONNX local function because
            they are not created by PyTorch JIT tracing, but they may be used by consumers
            to determine whether or not to replace the function with a particular fused kernel.

            2. Inferred attributes: variables that are used by operators inside the module. Attribute names
            will have prefix "inferred::". This is to differentiate from predefined attributes retrieved from
            python module annotations. Inferred attributes are used inside the subgraph of ONNX local function.

            * ``False``(default): export ``nn.Module`` forward calls as fine grained nodes.
            * ``True``: export all ``nn.Module`` forward calls as local function nodes.
            * Set of type of nn.Module: export ``nn.Module`` forward calls as local function nodes,
              only if the type of the ``nn.Module`` is found in the set.

    Raises:
      CheckerError: If the ONNX checker detects an invalid ONNX graph. Will still export the
        model to the file ``f`` even if this is raised.
    """

    return utils.export(
        model,
        args,
        f,
        export_params,
        verbose,
        training,
        input_names,
        output_names,
        operator_export_type,
        opset_version,
        do_constant_folding,
        dynamic_axes,
        keep_initializers_as_inputs,
        custom_opsets,
        export_modules_as_functions,
    )


def export_to_pretty_string(*args, **kwargs) -> str:
    r"""
    Similar to :func:`export`, but returns a text representation of the ONNX
    model. Only differences in args listed below. All other args are the same
    as :func:`export`.

    Args:
        add_node_names (bool, default True): Whether or not to set
            NodeProto.name. This makes no difference unless
            ``google_printer=True``.
        google_printer (bool, default False): If False, will return a custom,
            compact representation of the model. If True will return the
            protobuf's `Message::DebugString()`, which is more verbose.

    Returns:
      A UTF-8 str containing a human-readable representation of the ONNX model.
    """
    return utils.export_to_pretty_string(*args, **kwargs)


<<<<<<< HEAD
def _optimize_trace(graph: _C.Graph, operator_export_type: OperatorExportTypes):
    from torch.onnx import utils

=======
def _optimize_trace(graph, operator_export_type):
>>>>>>> 0361d941
    return utils._optimize_graph(graph, operator_export_type)


def select_model_mode_for_export(model, mode):
    r"""
    A context manager to temporarily set the training mode of ``model``
    to ``mode``, resetting it when we exit the with-block.  A no-op if
    mode is None.

    Args:
        model: Same type and meaning as ``model`` arg to :func:`export`.
        mode: Same type and meaning as ``training`` arg to :func:`export`.
    """

    return utils.select_model_mode_for_export(model, mode)


def _run_symbolic_function(*args, **kwargs):

    return utils._run_symbolic_function(*args, **kwargs)


def _run_symbolic_method(*args, **kwargs):

    return utils._run_symbolic_method(*args, **kwargs)


def is_in_onnx_export() -> bool:
    r"""Returns True iff :func:`export` is running in the current thread."""

    return utils.is_in_onnx_export()


def register_custom_op_symbolic(
    symbolic_name: str, symbolic_fn: Callable, opset_version: int
) -> None:
    r"""Registers ``symbolic_fn`` to handle ``symbolic_name``.

    See "Custom Operators" in the module documentation for an example usage.

    Args:
        symbolic_name (str): The name of the custom operator in "<domain>::<op>"
            format.
        symbolic_fn (Callable): A function that takes in the ONNX graph and
            the input arguments to the current operator, and returns new
            operator nodes to add to the graph.
        opset_version (int): The ONNX opset version in which to register.
    """

    utils.register_custom_op_symbolic(symbolic_name, symbolic_fn, opset_version)


def unregister_custom_op_symbolic(symbolic_name: str, opset_version: int) -> None:
    r"""Unregisters ``symbolic_name``.

    See "Custom Operators" in the module documentation for an example usage.

    Args:
        symbolic_name (str): The name of the custom operator in "<domain>::<op>"
            format.
        opset_version (int): The ONNX opset version in which to unregister.
    """

    utils.unregister_custom_op_symbolic(symbolic_name, opset_version)


def is_onnx_log_enabled() -> bool:
    r"""Returns True iff ONNX logging is turned on."""
    return _C._jit_is_onnx_log_enabled()


def enable_log() -> None:
    r"""Enables ONNX logging."""
    _C._jit_set_onnx_log_enabled(True)


def disable_log() -> None:
    r"""Disables ONNX logging."""
    _C._jit_set_onnx_log_enabled(False)


def set_log_stream(stream_name: str = "stdout") -> None:
    r"""Sets output stream for ONNX logging.

    Args:
        stream_name (str, default "stdout"): Only 'stdout' and 'stderr' are supported
            as ``stream_name``.
    """
    _C._jit_set_onnx_log_output_stream(stream_name)


def log(*args) -> None:
    r"""A simple logging facility for ONNX exporter.

    Args:
        args: Arguments are converted to string, concatenated together with a newline
            character appended to the end, and flushed to output stream.
    """
    _C._jit_onnx_log(*args)<|MERGE_RESOLUTION|>--- conflicted
+++ resolved
@@ -1,5 +1,4 @@
 """ONNX exporter."""
-<<<<<<< HEAD
 from __future__ import annotations
 
 import io
@@ -15,63 +14,9 @@
     Type,
     Union,
 )
+import warnings
 
 import torch
-import torch._C as _C
-
-TensorProtoDataType = _C._onnx.TensorProtoDataType
-OperatorExportTypes = _C._onnx.OperatorExportTypes
-TrainingMode = _C._onnx.TrainingMode
-_CAFFE2_ATEN_FALLBACK = _C._onnx._CAFFE2_ATEN_FALLBACK
-
-ONNX_ARCHIVE_MODEL_PROTO_NAME = "__MODEL_PROTO"
-
-producer_name = "pytorch"
-producer_version = _C._onnx.PRODUCER_VERSION
-
-
-class ExportTypes:
-    r"""Specifies how the ONNX model is stored."""
-
-    PROTOBUF_FILE = "Saves model in the specified protobuf file."
-    ZIP_ARCHIVE = "Saves model in the specified ZIP file (uncompressed)."
-    COMPRESSED_ZIP_ARCHIVE = "Saves model in the specified ZIP file (compressed)."
-    DIRECTORY = "Saves model in the specified folder."
-
-
-class CheckerError(Exception):
-    r"""Raised when ONNX checker detects an invalid model."""
-
-    pass
-
-
-class SymbolicContext:
-    """Extra context for symbolic functions.
-
-    Attributes:
-        params_dict (Dict[str, _C.IValue]): Mapping from graph initializer name to IValue.
-        env (Dict[_C.Value, _C.Value]): Mapping from Torch domain graph Value to ONNX domain graph Value.
-        cur_node (_C.Node): Current node being converted to ONNX domain.
-        onnx_block (_C.Block): Current ONNX block that converted nodes are being appended to.
-    """
-
-    def __init__(
-        self,
-        params_dict: Dict[str, _C.IValue],
-        env: Dict[_C.Value, _C.Value],
-        cur_node: _C.Node,
-        onnx_block: _C.Block,
-    ):
-        self.params_dict: Dict[str, _C.IValue] = params_dict
-        self.env: Dict[_C.Value, _C.Value] = env
-        # Current node that is being converted.
-        self.cur_node: _C.Node = cur_node
-        # Current onnx block that converted nodes are being appended to.
-        self.onnx_block: _C.Block = onnx_block
-=======
-
-import warnings
-
 from torch import _C
 from torch._C import _onnx as _C_onnx
 from torch._C._onnx import (
@@ -141,7 +86,6 @@
 
 producer_name = "pytorch"
 producer_version = _C_onnx.PRODUCER_VERSION
->>>>>>> 0361d941
 
 
 def _export(*args, **kwargs):
@@ -485,13 +429,7 @@
     return utils.export_to_pretty_string(*args, **kwargs)
 
 
-<<<<<<< HEAD
 def _optimize_trace(graph: _C.Graph, operator_export_type: OperatorExportTypes):
-    from torch.onnx import utils
-
-=======
-def _optimize_trace(graph, operator_export_type):
->>>>>>> 0361d941
     return utils._optimize_graph(graph, operator_export_type)
 
 
