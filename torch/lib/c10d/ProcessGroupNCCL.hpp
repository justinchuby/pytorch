--- conflicted
+++ resolved
@@ -315,12 +315,8 @@
     // stream that runs this callback.
     c10::intrusive_ptr<Future> then(
         std::function<at::IValue(void)> callback,
-<<<<<<< HEAD
         at::TypePtr type) override {
       auto fut = c10::make_intrusive<FutureNCCL>(std::move(type));
-=======
-        at::TypePtr /* unused */) override {
-      auto fut = c10::make_intrusive<FutureNCCL>();
       // The new future needs the DataPtr extractor when it gets marked complete
       // but this might happen immediately inline or in parallel by another
       // thread. In both these cases this would/might happen before the user has
@@ -328,7 +324,6 @@
       // if the default extractor can't handle some of the user's types.
       // Therefore we propagate our extractor.
       fut->setDataPtrExtractor(dataPtrExtractor_);
->>>>>>> 613c6eff
 
       // Cannot move capture std::function in lambda, because it cannot deduce
       // the template type for std::function. Hence use std::bind to explicitly
