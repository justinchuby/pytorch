--- conflicted
+++ resolved
@@ -35,18 +35,7 @@
 
     rules.filegroup(
         name = "headers",
-<<<<<<< HEAD
-        srcs = rules.glob(
-            ["*.h"],
-            exclude=[
-                "Array.h",
-                "C++17.h",
-                "LeftRight.h",
-                "TypeTraits.h",
-            ]),
-=======
         srcs = rules.glob(["*.h"]),
->>>>>>> 1d722774
         visibility = ["//:__pkg__"],
     )
 
