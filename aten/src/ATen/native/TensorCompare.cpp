#include <ATen/ATen.h>
#include <ATen/CPUApplyUtils.h>
#include <ATen/Dispatch.h>
#include <ATen/ExpandUtils.h>
#include <ATen/NativeFunctions.h>
#include <ATen/native/ReduceOpsUtils.h>
#include <c10/util/Exception.h>
#include <ATen/native/Resize.h>
#include <ATen/native/TensorCompare.h>
#include <ATen/NamedTensorUtils.h>
#include <ATen/TensorIndexing.h>

namespace at {
namespace meta {

static inline void check_for_unsupported_isin_dtype(const ScalarType type) {
  // Bail out for dtypes unsupported by the sorting algorithm to keep the interface consistent.
  TORCH_CHECK(type != ScalarType::Bool &&
      type != ScalarType::BFloat16 &&
      type != ScalarType::ComplexFloat &&
      type != ScalarType::ComplexDouble,
      "Unsupported input type encountered for isin(): ", type);
}

TORCH_META_FUNC(_s_where) (const Tensor& condition, const Tensor& self, const Tensor& other) {
  TORCH_CHECK(self.dtype() == other.dtype(), "expected scalar type ", self.dtype(), " but found ", other.dtype());
  Tensor cond_bool = condition.scalar_type() == ScalarType::Byte ? condition.to(ScalarType::Bool) : condition;
  build(TensorIteratorConfig()
      .check_all_same_dtype(false)
      .declare_static_dtype_and_device(self.scalar_type(), self.device())
      .add_output(maybe_get_output())
      .add_owned_input(cond_bool)
      .add_input(self)
      .add_input(other));
}

TORCH_META_FUNC(clamp) (
const Tensor& self,
const OptionalScalarRef min,
const OptionalScalarRef max) {
  if (!min && !max) {
    TORCH_CHECK(false, "torch.clamp: At least one of 'min' or 'max' must not be None");
  }

  build_borrowing_unary_op(maybe_get_output(), self);
}

TORCH_META_FUNC2(isin, Tensor_Tensor) (
  const Tensor& elements, const Tensor& test_elements, bool /*assume_unique*/, bool /*invert*/
) {
  check_for_unsupported_isin_dtype(elements.scalar_type());
  check_for_unsupported_isin_dtype(test_elements.scalar_type());
  set_output(elements.sizes(), TensorOptions(elements.device()).dtype(ScalarType::Bool));
}

TORCH_META_FUNC2(isin, Tensor_Scalar) (
  const Tensor& elements, const c10::Scalar& test_elements, bool /*assume_unique*/, bool /*invert*/
) {
  check_for_unsupported_isin_dtype(elements.scalar_type());
  check_for_unsupported_isin_dtype(test_elements.type());
  set_output(elements.sizes(), TensorOptions(elements.device()).dtype(ScalarType::Bool));
}

TORCH_META_FUNC2(isin, Scalar_Tensor) (
  const c10::Scalar& elements, const Tensor& test_elements, bool /*assume_unique*/, bool /*invert*/
) {
  check_for_unsupported_isin_dtype(elements.type());
  check_for_unsupported_isin_dtype(test_elements.scalar_type());
  set_output({0}, TensorOptions(test_elements.device()).dtype(ScalarType::Bool));
}

TORCH_META_FUNC(isposinf) (const Tensor& self) {
  TORCH_CHECK(!self.is_complex(), "isposinf does not support complex inputs.");
  TORCH_CHECK(maybe_get_output().defined() ? maybe_get_output().dtype() == at::kBool : true,
              "isposinf does not support non-boolean outputs.");
  build_borrowing_unary_force_boolean_op(maybe_get_output(), self);
}

TORCH_META_FUNC(isneginf) (const Tensor& self) {
  TORCH_CHECK(!self.is_complex(), "isneginf does not support complex inputs.");
  TORCH_CHECK(maybe_get_output().defined() ? maybe_get_output().dtype() == at::kBool : true,
              "isneginf does not support non-boolean outputs.");
  build_borrowing_unary_force_boolean_op(maybe_get_output(), self);
}

static void check_unsupported_complex(const char* name, const Tensor& self) {
  TORCH_CHECK(!self.is_complex(), name, ": does not support complex input");
}

TORCH_PRECOMPUTE_META_FUNC2(max, dim)
(const Tensor& self, int64_t dim, bool keepdim) {
  dim = maybe_wrap_dim(dim, self.dim());
  at::native::zero_numel_check_dims(self, dim, "max()");
  check_unsupported_complex("max()", self);
  resize_reduction_with_indices(*this, self, dim, keepdim, self.scalar_type());
  return TORCH_PRECOMPUTE_STRUCT2(max, dim)()
      .set_dim(maybe_wrap_dim(dim, self.dim()));
}

TORCH_PRECOMPUTE_META_FUNC2(min, dim)(const Tensor& self, int64_t dim, bool keepdim) {
  dim = maybe_wrap_dim(dim, self.dim());
  at::native::zero_numel_check_dims(self, dim, "min()");
  check_unsupported_complex("min()", self);
  resize_reduction_with_indices(*this, self, dim, keepdim, self.scalar_type());
  return TORCH_PRECOMPUTE_STRUCT2(min, dim)()
      .set_dim(maybe_wrap_dim(dim, self.dim()));
}

} // namespace meta

namespace native {

DEFINE_DISPATCH(where_kernel); // NOLINT(cppcoreguidelines-avoid-non-const-global-variables)
DEFINE_DISPATCH(max_stub); // NOLINT(cppcoreguidelines-avoid-non-const-global-variables)
DEFINE_DISPATCH(min_stub); // NOLINT(cppcoreguidelines-avoid-non-const-global-variables)
DEFINE_DISPATCH(isposinf_stub); // NOLINT(cppcoreguidelines-avoid-non-const-global-variables)
DEFINE_DISPATCH(isneginf_stub); // NOLINT(cppcoreguidelines-avoid-non-const-global-variables)
DEFINE_DISPATCH(mode_stub); // NOLINT(cppcoreguidelines-avoid-non-const-global-variables)
DEFINE_DISPATCH(clamp_stub); // NOLINT(cppcoreguidelines-avoid-non-const-global-variables)
DEFINE_DISPATCH(clamp_min_stub); // NOLINT(cppcoreguidelines-avoid-non-const-global-variables)
DEFINE_DISPATCH(clamp_max_stub); // NOLINT(cppcoreguidelines-avoid-non-const-global-variables)
DEFINE_DISPATCH(clamp_scalar_stub); // NOLINT(cppcoreguidelines-avoid-non-const-global-variables)
DEFINE_DISPATCH(clamp_min_scalar_stub); // NOLINT(cppcoreguidelines-avoid-non-const-global-variables)
DEFINE_DISPATCH(clamp_max_scalar_stub); // NOLINT(cppcoreguidelines-avoid-non-const-global-variables)
DEFINE_DISPATCH(isin_default_stub); // NOLINT(cppcoreguidelines-avoid-non-const-global-variables)

bool allclose(const Tensor& self, const Tensor& other, double rtol, double atol, bool equal_nan) {
  return at::isclose(self, other, rtol, atol, equal_nan).all().item<uint8_t>();
}

// Note [closeness]
// A number A is close to B when either:
//
// (1) A is equal to B, with NaNs comparing equal when equal_nan is true.
// (2) The error abs(A - B) is finite and less than the max error
//      (atol + abs(rtol * B)).
//
// Note that this is consistent with NumPy's isclose but divergent from
// Python's isclose, which computes the max error symmetrically as
// max(rtol * max(abs(A), abs(B)), atol).
// TODO: use bitwise operator overloads once we add them
// TODO: revisit complex inputs and equal_nan=true after
//  https://github.com/numpy/numpy/issues/15959 is resolved
Tensor isclose(const Tensor& self, const Tensor& other, double rtol, double atol, bool equal_nan) {
  TORCH_CHECK(self.scalar_type() == other.scalar_type(), self.scalar_type(), " did not match ", other.scalar_type());
  TORCH_CHECK(!(self.is_quantized() || other.is_quantized()),
    "isclose is not supported for quantized inputs.");

  // Checks that rtol and atol are non-negative
  // Note: consistent with Python's isclose but divergent from NumPy's, which
  //  allows negative atol and rtol.
  TORCH_CHECK(rtol >= 0, "rtol must be greater than or equal to zero, but got ", rtol);
  TORCH_CHECK(atol >= 0, "atol must be greater than or equal to zero, but got ", atol);

  // Computes equality closeness
  Tensor close = self == other;
  if (equal_nan && (self.is_floating_point() || self.is_complex())) {
      close.__ior__(self.isnan().__iand__(other.isnan()));
  }

  // In case of zero tolerances the closeness inequality degenerates to an equality check.
  // In this case, the short-circuit prevents false positives as detailed in the paragraph below.
  if (rtol == 0 && atol == 0){
      return close;
  }

  // Note [closeness error computation]
  // atol and rtol are provided as doubles, so the computation
  // rtol * other will produce a float or complex tensor.
  // When the difference (self - other) is compared to it then the
  // tensor representing the difference will also be cast to float or complex.
  // However, since (self - other) in uint8 is very likely to produce a
  // negative value, this moves the cast forward so the difference is
  // always computed in a float or complex type.
  // If the values of the integer tensors cannot be exactly represented
  // by the default scalar type then this may cause an incorrect result.

  // Computes allowed and actual error
  Tensor cast_self, cast_other;
  cast_self = self.scalar_type() == at::kBool ? self.to(at::get_default_dtype()) : self;
  if (c10::isIntegralType(self.scalar_type(), /*includeBool=*/true)) {
    cast_other = other.to(at::get_default_dtype());
  } else {
    cast_other = other;
  }

  Tensor allowed_error = atol + (rtol * cast_other).abs();
  Tensor actual_error = (cast_self - cast_other).abs();

  // Computes finite closeness
  close.__ior__(at::isfinite(actual_error).__iand__(actual_error <= allowed_error));

  return close;
}

Tensor isnan(const Tensor& self) {
  return self != self;
}

Tensor isreal(const Tensor& self) {
  // Note: Integral and Floating tensor values are always real
  if (c10::isIntegralType(self.scalar_type(), /*includeBool=*/true) ||
      c10::isFloatingType(self.scalar_type())) {
    return at::ones_like(self, at::kBool, at::MemoryFormat::Preserve);
  }

  return at::imag(self) == 0;
}

Tensor isinf(const Tensor &self) {
  // Note: Integral tensor values are never infinite
  if (c10::isIntegralType(self.scalar_type(), /*includeBool=*/true)) {
    return at::zeros_like(self, at::kBool, at::MemoryFormat::Preserve);
  }

  // Note: a complex value is infinite when either part is infinite
  if (self.is_complex()) {
    return at::isinf(at::real(self)).__ior__
          (at::isinf(at::imag(self)));
  }

  return AT_DISPATCH_FLOATING_TYPES_AND2(kBFloat16, kHalf, self.scalar_type(), "isinf", [&]() {
    return self.abs() == std::numeric_limits<scalar_t>::infinity();
  });
}

Tensor isfinite(const Tensor& self) {
  // Note: Integral tensor values are always finite
  if (c10::isIntegralType(self.scalar_type(), /*includeBool=*/true)) {
    return at::ones_like(self, at::kBool, at::MemoryFormat::Preserve);
  }

  // Note: a complex value is finite iff both parts are finite
  if (self.is_complex()) {
    return at::isfinite(self.abs());
  }

  return AT_DISPATCH_FLOATING_TYPES_AND2(kHalf, kBFloat16, self.scalar_type(), "isfinite", [&]() {
    return (self == self) * (self.abs() != std::numeric_limits<scalar_t>::infinity());
  });
}

void _assert_async_cpu(const Tensor& self) {
  TORCH_CHECK(native::is_nonzero(self), "Expected Tensor with single nonzero value, but got zero");
}

namespace {

// DO NOT USE THIS -- it's just an implementation detail of wrapped_scalar tensor below.
at::Tensor scalar_to_tensor_default_dtype(
    const Scalar& s,
    const Device device = at::kCPU) {
  if (s.isFloatingPoint()) {
    return at::scalar_tensor(
        s, at::device(device).dtype(at::get_default_dtype()));
  } else if (s.isBoolean()) {
    return at::scalar_tensor(s, at::device(device).dtype(at::kBool));
  } else if (s.isComplex()) {
    return at::scalar_tensor(
        s, at::device(device).dtype(at::get_default_complex_dtype()));
  } else {
    TORCH_INTERNAL_ASSERT(s.isIntegral(false));
    return at::scalar_tensor(s, at::device(device).dtype(at::kLong));
  }
}

// TLDR: Don't call `wrapped_scalar_tensor_default_dtype` -- this function is only necessary to support the partial
// type-promotion that torch.where supports.  Once torch.where fully supports type promotion, we
// won't need this function.
//
// Longer explanation:
// `wrapped_scalar_tensor_default_dtype` is a bit of a hack because torch.where doesn't support type promotion, but
// does support `torch.where(tensor, scalar1, scalar2)` with default scalar types.  The trickiness is we
// usually convert double scalars to doubles, and `set_wrapped_number` defines type promotion priority
// as being below tensor types rather than as the default dtype (perhaps we should?).  This wouldn't matter
// if we just supported type normal type promotion on torch.where, however.
Tensor wrapped_scalar_tensor_default_dtype(
    const Scalar& scalar,
    Device device) {
  at::Tensor tensor;
  tensor = scalar_to_tensor_default_dtype(scalar, device);
  tensor.unsafeGetTensorImpl()->set_wrapped_number(true);
  return tensor;
}

} // anonymous namespace

// Sorting-based algorithm for isin(); used when the number of test elements is large.
static void isin_sorting(
    const Tensor& elements,
    const Tensor& test_elements,
    bool assume_unique,
    bool invert,
    const Tensor& out) {
  // 1. Concatenate unique elements with unique test elements in 1D form. If
  //    assume_unique is true, skip calls to unique().
  Tensor elements_flat, test_elements_flat, unique_order;
  if (assume_unique) {
    elements_flat = elements.ravel();
    test_elements_flat = test_elements.ravel();
  } else {
    std::tie (elements_flat, unique_order) = at::_unique(
        elements, /*sorted=*/ false, /*return_inverse=*/ true);
    std::tie (test_elements_flat, std::ignore) = at::_unique(test_elements, /*sorted=*/ false);
  }

  // 2. Stable sort all elements, maintaining order indices to reverse the
  //    operation. Stable sort is necessary to keep elements before test
  //    elements within the sorted list.
  Tensor all_elements = at::_cat({elements_flat, test_elements_flat});
  Tensor sorted_elements, sorted_order;
  std::tie (sorted_elements, sorted_order) = all_elements.sort(
      /*stable=*/ true, /*dim=*/ 0, /*descending=*/ false);

  // 3. Create a mask for locations of adjacent duplicate values within the
  //    sorted list. Duplicate values are in both elements and test elements.
  Tensor duplicate_mask = at::empty_like(sorted_elements, TensorOptions(ScalarType::Bool));
  Tensor sorted_except_first = sorted_elements.slice(0, 1, at::indexing::None);
  Tensor sorted_except_last = sorted_elements.slice(0, 0, -1);
  duplicate_mask.slice(0, 0, -1).copy_(
    invert ? sorted_except_first.ne(sorted_except_last) : sorted_except_first.eq(sorted_except_last));
  duplicate_mask.index_put_({-1}, invert);

  // 4. Reorder the mask to match the pre-sorted element order.
  Tensor mask = at::empty_like(duplicate_mask);
  mask.index_copy_(0, sorted_order, duplicate_mask);

  // 5. Index the mask to match the pre-unique element order. If
  //    assume_unique is true, just take the first N items of the mask,
  //    where N is the original number of elements.
  if (assume_unique) {
    out.copy_(mask.slice(0, 0, elements.numel()).view_as(out));
  } else {
    out.copy_(at::index(mask, {c10::optional<Tensor>(unique_order)}));
  }
}

Tensor where(const Tensor& condition, const Tensor& self, const Tensor& other) {
  TORCH_CHECK(self.dtype() == other.dtype(), "expected scalar type ", self.dtype(), " but found ", other.dtype());

  if (condition.scalar_type() == ScalarType::Byte) {
  TORCH_WARN_ONCE("where received a uint8 condition tensor. This behavior is deprecated and will be removed in a future version of PyTorch. Use a boolean condition instead.");
  } else {
  TORCH_CHECK(condition.scalar_type() == ScalarType::Bool, "where expected condition to be a boolean tensor, but got a tensor with dtype ", condition.scalar_type());
  }
  Tensor cond_bool = condition.scalar_type() == ScalarType::Byte ? condition.to(ScalarType::Bool) : condition;
  Tensor ret = at::empty({0}, self.options());
  auto iter = at::TensorIteratorConfig()
    .check_all_same_dtype(false)
    .add_output(ret)
    .add_input(cond_bool)
    .add_input(self)
    .add_input(other)
    .build();
  where_kernel(iter.device_type(), iter);
  return ret;

}

Tensor where(const Tensor& condition, const Scalar& self, const Tensor& other) {
  return at::where(condition, wrapped_scalar_tensor(self, other.device()), other);
}

Tensor where(const Tensor& condition, const Tensor& self, const Scalar& other) {
  return at::where(condition, self, wrapped_scalar_tensor(other, self.device()));
}

Tensor where(const Tensor& condition, const Scalar& self, const Scalar& other) {
  const auto device = condition.device();
  const Tensor& other_t = wrapped_scalar_tensor_default_dtype(other, device);
  const Tensor& self_t = wrapped_scalar_tensor_default_dtype(self, device);
  return at::where(condition, self_t, other_t);
}

std::vector<Tensor> where(const Tensor& condition) {
  return condition.nonzero_numpy();
}

<<<<<<< HEAD
TORCH_IMPL_FUNC(_s_where) (const Tensor&, const Tensor&, const Tensor&, const Tensor&) {
  where_kernel(device_type(), *this);
}

=======
>>>>>>> a119c9e8
std::tuple<Tensor, Tensor> mode(const Tensor& self, int64_t dim, bool keepdim) {
  Tensor values = at::empty({0}, self.options());
  Tensor indices = at::empty({0}, self.options().dtype(kLong));
  return at::native::mode_out(self, dim, keepdim, values, indices);
}

std::tuple<Tensor &,Tensor &> mode_out(const Tensor& self, int64_t dim, bool keepdim,
                                       Tensor& values, Tensor& indices) {
  TORCH_CHECK(self.device().is_cpu() || self.is_cuda(),
              "mode only supports CPU AND CUDA device type, got: ", self.device().type());
  TORCH_CHECK(self.layout() == Layout::Strided,
              "mode only supports strided layout, got: ", self.layout());
  TORCH_CHECK(self.device() == values.device(),
              "expected device '", self.device(), "' but got '",
              values.device(), "' for values output");
  TORCH_CHECK(self.device() == indices.device(),
              "expected device '", self.device(), "' but got '",
              indices.device(), "' for indices output");
  TORCH_CHECK(self.scalar_type() == values.scalar_type(),
              "expected scalar type '", self.scalar_type(), "' but got '",
              values.scalar_type(), "' for values output");
  TORCH_CHECK(indices.scalar_type() == ScalarType::Long,
              "expected scalar type '", ScalarType::Long, "' but got '",
              indices.scalar_type(), "' for indices output");
  dim = maybe_wrap_dim(dim, self.dim());
  if (self.numel() == 0) {
    auto sizes = get_zero_numel_tensor_size(self, dim, keepdim, "mode()");
    resize_output(values, sizes);
    resize_output(indices, sizes);
    return std::tie(values, indices);
  }
  else if (_dimreduce_return_trivial_no_ident(values, self, dim, keepdim, "mode")) {
    AT_ASSERT(values.dim() == 0);
    indices.resize_({}).fill_(0);
    return std::forward_as_tuple(values, indices);
  } else {
    auto result = [&]() {
      NoNamesGuard guard;
      mode_stub(self.device().type(), values, indices, self, dim, keepdim);
      return std::tuple<Tensor &,Tensor &>{values, indices};
    }();
    namedinference::propagate_names_for_reduction(std::get<0>(result), self, dim, keepdim);
    namedinference::propagate_names_for_reduction(std::get<1>(result), self, dim, keepdim);
    return result;
  }
}

template <class Stub>
void minmax_out_impl(
    const Tensor& self,
    int64_t dim,
    bool keepdim,
    const Tensor& values,
    const Tensor& indices,
    Stub& stub) {
  NoNamesGuard guard;
  if (self.numel() > 0) {
    if (self.numel() == 1 && self.dim() == 0) {
      values.fill_(self);
      indices.fill_(0);
    } else {
      stub(self.device().type(), values, indices, self, dim, keepdim);
    }
  }
}

TORCH_IMPL_FUNC(max_out)
(const Tensor& self,
 int64_t dim,
 bool keepdim,
 const Tensor& values,
 const Tensor& indices) {
  minmax_out_impl(self, dim, keepdim, values, indices, max_stub);
}

TORCH_IMPL_FUNC(min_out)
(const Tensor& self,
 int64_t dim,
 bool keepdim,
 const Tensor& values,
 const Tensor& indices) {
  minmax_out_impl(self, dim, keepdim, values, indices, min_stub);
}

std::tuple<Tensor, Tensor> qmax(const Tensor& self, int64_t dim, bool keepdim) {
  Tensor max_indices = at::empty({0}, self.options().dtype(kLong));
  Tensor max = at::empty({0}, self.options().dtype(toUnderlying(self.scalar_type())));
  at::max_outf(self.int_repr(), dim, keepdim, max, max_indices);
  // TODO: qscheme
  return std::tuple<Tensor, Tensor>(
      at::_make_per_tensor_quantized_tensor(max, self.q_scale(), self.q_zero_point()), max_indices);
}

std::tuple<Tensor, Tensor> qmin(const Tensor& self, int64_t dim, bool keepdim) {
  Tensor min_indices = at::empty({0}, self.options().dtype(kLong));
  Tensor min = at::empty({0}, self.options().dtype(toUnderlying(self.scalar_type())));
  at::min_outf(self.int_repr(), dim, keepdim, min, min_indices);
  return std::tuple<Tensor, Tensor>(
      at::_make_per_tensor_quantized_tensor(min, self.q_scale(), self.q_zero_point()), min_indices);
}

// DEPRECATED: Use at::aminmax instead
std::tuple<Tensor, Tensor> _aminmax(const Tensor& self, int64_t dim, bool keepdim) {
  TORCH_WARN_ONCE("_aminmax is deprecated as of PyTorch 1.11 and will be removed in a future release. Use aminmax instead."
                  " This warning will only appear once per process.");
  return at::aminmax(self, dim, keepdim);
}

TORCH_IMPL_FUNC(clamp_out)
(
 const Tensor& /*self*/,
 const OptionalScalarRef min,
 const OptionalScalarRef max,
 const Tensor& /*result*/) {
  using at::native::detail::ClampLimits;
  if (min && max) {
    clamp_scalar_stub(device_type(), *this, min.get(), max.get());
  } else if (max) {
    clamp_max_scalar_stub(device_type(), *this, max.get());
  } else if (min) {
    clamp_min_scalar_stub(device_type(), *this, min.get());
  }
}

Tensor& clamp_out(const Tensor& self, const c10::optional<Tensor>& min,
                  const c10::optional<Tensor>& max, Tensor& result) {
  if (min && max) {
    TORCH_CHECK(self.layout() == Layout::Strided,
                "torch.clamp only supports strided layout, got: ", self.layout());
    auto iter = TensorIteratorConfig()
                .set_check_mem_overlap(true)
                .add_output(result)
                .add_input(self)
                .add_input(*min)
                .add_input(*max)
                .promote_inputs_to_common_dtype(true)
                .cast_common_dtype_to_outputs(true)
                .enforce_safe_casting_to_output(true)
                .build();
    clamp_stub(iter.device_type(), iter);
  } else if (max) {
    at::clamp_max_outf(self, *max, result);
  } else if (min) {
    at::clamp_min_outf(self, *min, result);
  } else {
    TORCH_CHECK(false, "torch.clamp: At least one of 'min' or 'max' must not be None");
  }
  return result;
}

Tensor clamp(const Tensor& self, const c10::optional<Scalar>& min, const c10::optional<Scalar>& max) {
  Tensor result = at::empty({0}, self.options());
  return at::clamp_outf(self, min, max, result);
}

Tensor clamp(const Tensor& self, const c10::optional<Tensor>& min, const c10::optional<Tensor>& max) {
  Tensor result = at::empty({0}, self.options());
  return at::clamp_outf(self, min, max, result);
}

Tensor& clamp_(Tensor& self, const c10::optional<Scalar>& min, const c10::optional<Scalar>& max) {
  return at::clamp_outf(self, min, max, self);
}

Tensor& clamp_(Tensor& self, const c10::optional<Tensor>& min, const c10::optional<Tensor>& max) {
  return at::clamp_outf(self, min, max, self);
}

Tensor& clamp_max_out(const Tensor& self, const Scalar& max, Tensor& result) {
  auto iter = TensorIterator::unary_op(result, self);
  clamp_max_scalar_stub(iter.device_type(), iter, max);
  return result;
}

Tensor& clamp_max_out(const Tensor& self, const Tensor& max, Tensor& result) {
  TORCH_CHECK(self.layout() == Layout::Strided,
              "torch.clamp only supports strided layout, got: ", self.layout());
  auto iter = TensorIterator::borrowing_binary_op(result, self, max);
  clamp_max_stub(iter.device_type(), iter);
  return result;
}

Tensor clamp_max(const Tensor& self, const Scalar& max) {
  Tensor result = at::empty({0}, self.options());
  return at::clamp_max_outf(self, max, result);
}

Tensor clamp_max(const Tensor& self, const Tensor& max) {
  Tensor result = at::empty({0}, self.options());
  return at::clamp_max_outf(self, max, result);
}

Tensor& clamp_max_(Tensor& self, const Scalar& max) {
  return at::clamp_max_outf(self, max, self);
}

Tensor& clamp_max_(Tensor& self, const Tensor& max) {
  return at::clamp_max_outf(self, max, self);
}

Tensor& clamp_min_out(const Tensor& self, const Scalar& min, Tensor& result) {
  auto iter = TensorIterator::unary_op(result, self);
  clamp_min_scalar_stub(iter.device_type(), iter, min);
  return result;
}

Tensor& clamp_min_out(const Tensor& self, const Tensor& min, Tensor& result) {
  TORCH_CHECK(self.layout() == Layout::Strided,
              "torch.clamp only supports strided layout, got: ", self.layout());
  auto iter = TensorIterator::borrowing_binary_op(result, self, min);
  clamp_min_stub(iter.device_type(), iter);
  return result;
}

Tensor clamp_min(const Tensor& self, const Scalar& min) {
  Tensor result = at::empty({0}, self.options());
  return at::clamp_min_outf(self, min, result);
}

Tensor clamp_min(const Tensor& self, const Tensor& min) {
  Tensor result = at::empty({0}, self.options());
  return at::clamp_min_outf(self, min, result);
}

Tensor& clamp_min_(Tensor& self, const Scalar& min) {
  return at::clamp_min_outf(self, min, self);
}

Tensor& clamp_min_(Tensor& self, const Tensor& min) {
  return at::clamp_min_outf(self, min, self);
}

// Implements the "clip" alias for clamp
Tensor& clip_out(const Tensor& self, const c10::optional<Scalar>& min, const c10::optional<Scalar>& max, Tensor& result) {
  return at::clamp_outf(self, min, max, result);
}

Tensor& clip_out(const Tensor& self, const c10::optional<Tensor>& min, const c10::optional<Tensor>& max, Tensor& result) {
  return at::clamp_outf(self, min, max, result);
}

Tensor clip(const Tensor& self, const c10::optional<Scalar>& min, const c10::optional<Scalar>& max) {
  return at::clamp(self, min, max);
}

Tensor clip(const Tensor& self, const c10::optional<Tensor>& min, const c10::optional<Tensor>& max) {
  return at::clamp(self, min, max);
}

Tensor& clip_(Tensor& self, const c10::optional<Scalar>& min, const c10::optional<Scalar>& max) {
  return at::clamp_(self, min, max);
}

Tensor& clip_(Tensor& self, const c10::optional<Tensor>& min, const c10::optional<Tensor>& max) {
  return at::clamp_(self, min, max);
}

// Named tensor overloads

std::tuple<Tensor, Tensor> min(const Tensor& self, Dimname dim, bool keepdim) {
  return at::min(self, dimname_to_position(self, dim), keepdim);
}
std::tuple<Tensor &,Tensor &> min_out(const Tensor& self, Dimname dim, bool keepdim, Tensor& min, Tensor& min_indices) {
  return at::min_out(min, min_indices, self, dimname_to_position(self, dim), keepdim);
}
std::tuple<Tensor, Tensor> max(const Tensor& self, Dimname dim, bool keepdim) {
  return at::max(self, dimname_to_position(self, dim), keepdim);
}
std::tuple<Tensor&, Tensor&> max_out(const Tensor& self, Dimname dim, bool keepdim, Tensor& max, Tensor& max_indices) {
  return at::max_out(max, max_indices, self, dimname_to_position(self, dim), keepdim);
}
Tensor argmax(const Tensor& /*self*/, Dimname /*dim*/, bool /*keepdim*/) {
  reportNYIDimnameOverload("argmax");
}
Tensor argmin(const Tensor& /*self*/, Dimname /*dim*/, bool /*keepdim*/) {
  reportNYIDimnameOverload("argmin");
}
Tensor argsort(const Tensor& /*self*/, Dimname /*dim*/, bool /*keepdim*/) {
  reportNYIDimnameOverload("argsort");
}
std::tuple<Tensor, Tensor> mode(const Tensor& self, Dimname dim, bool keepdim) {
  return at::mode(self, dimname_to_position(self, dim), keepdim);
}
std::tuple<Tensor &,Tensor &> mode_out(const Tensor& self, Dimname dim, bool keepdim, Tensor& values, Tensor& indices) {
  return at::mode_out(values, indices, self, dimname_to_position(self, dim), keepdim);
}

TORCH_IMPL_FUNC(isin_Tensor_Tensor_out) (
  const Tensor& elements, const Tensor& test_elements, bool assume_unique, bool invert, const Tensor& out
) {
  if (elements.numel() == 0) {
    return;
  }

  // Heuristic taken from numpy's implementation.
  // See https://github.com/numpy/numpy/blob/fb215c76967739268de71aa4bda55dd1b062bc2e/numpy/lib/arraysetops.py#L575
  if (test_elements.numel() < static_cast<int64_t>(
        10.0f * std::pow(static_cast<double>(elements.numel()), 0.145))) {
    out.fill_(invert);
    isin_default_stub(elements.device().type(), elements, test_elements, invert, out);
  } else {
    isin_sorting(elements, test_elements, assume_unique, invert, out);
  }
}

TORCH_IMPL_FUNC(isin_Tensor_Scalar_out) (
  const Tensor& elements, const c10::Scalar& test_elements, bool assume_unique, bool invert, const Tensor& out
) {
  // redispatch to eq / ne
  if (invert) {
    at::ne_out(const_cast<Tensor&>(out), elements, test_elements);
  } else {
    at::eq_out(const_cast<Tensor&>(out), elements, test_elements);
  }
}

TORCH_IMPL_FUNC(isin_Scalar_Tensor_out) (
  const c10::Scalar& elements, const Tensor& test_elements, bool assume_unique, bool invert, const Tensor& out
) {
  // redispatch
  at::isin_out(const_cast<Tensor&>(out), wrapped_scalar_tensor(elements, test_elements.device()),
    test_elements, assume_unique, invert);
}

TORCH_IMPL_FUNC(isposinf_out) (const Tensor& self, const Tensor& result) {
  if (c10::isIntegralType(self.scalar_type(), /*includeBool=*/true)) {
    result.fill_(false);
  } else {
    isposinf_stub(device_type(), *this);
  }
}

TORCH_IMPL_FUNC(isneginf_out) (const Tensor& self, const Tensor& result) {
  if (c10::isIntegralType(self.scalar_type(), /*includeBool=*/true)) {
    result.fill_(false);
  } else {
    isneginf_stub(device_type(), *this);
  }
}

} // namespace native
} // namespace at<|MERGE_RESOLUTION|>--- conflicted
+++ resolved
@@ -22,7 +22,7 @@
       "Unsupported input type encountered for isin(): ", type);
 }
 
-TORCH_META_FUNC(_s_where) (const Tensor& condition, const Tensor& self, const Tensor& other) {
+TORCH_META_FUNC2(where, self) (const Tensor& condition, const Tensor& self, const Tensor& other) {
   TORCH_CHECK(self.dtype() == other.dtype(), "expected scalar type ", self.dtype(), " but found ", other.dtype());
   Tensor cond_bool = condition.scalar_type() == ScalarType::Byte ? condition.to(ScalarType::Bool) : condition;
   build(TensorIteratorConfig()
@@ -335,26 +335,8 @@
   }
 }
 
-Tensor where(const Tensor& condition, const Tensor& self, const Tensor& other) {
-  TORCH_CHECK(self.dtype() == other.dtype(), "expected scalar type ", self.dtype(), " but found ", other.dtype());
-
-  if (condition.scalar_type() == ScalarType::Byte) {
-  TORCH_WARN_ONCE("where received a uint8 condition tensor. This behavior is deprecated and will be removed in a future version of PyTorch. Use a boolean condition instead.");
-  } else {
-  TORCH_CHECK(condition.scalar_type() == ScalarType::Bool, "where expected condition to be a boolean tensor, but got a tensor with dtype ", condition.scalar_type());
-  }
-  Tensor cond_bool = condition.scalar_type() == ScalarType::Byte ? condition.to(ScalarType::Bool) : condition;
-  Tensor ret = at::empty({0}, self.options());
-  auto iter = at::TensorIteratorConfig()
-    .check_all_same_dtype(false)
-    .add_output(ret)
-    .add_input(cond_bool)
-    .add_input(self)
-    .add_input(other)
-    .build();
-  where_kernel(iter.device_type(), iter);
-  return ret;
-
+TORCH_IMPL_FUNC(where_self_out) (const Tensor&, const Tensor&, const Tensor&, const Tensor&) {
+  where_kernel(device_type(), *this);
 }
 
 Tensor where(const Tensor& condition, const Scalar& self, const Tensor& other) {
@@ -376,13 +358,6 @@
   return condition.nonzero_numpy();
 }
 
-<<<<<<< HEAD
-TORCH_IMPL_FUNC(_s_where) (const Tensor&, const Tensor&, const Tensor&, const Tensor&) {
-  where_kernel(device_type(), *this);
-}
-
-=======
->>>>>>> a119c9e8
 std::tuple<Tensor, Tensor> mode(const Tensor& self, int64_t dim, bool keepdim) {
   Tensor values = at::empty({0}, self.options());
   Tensor indices = at::empty({0}, self.options().dtype(kLong));
