--- conflicted
+++ resolved
@@ -4775,8 +4775,14 @@
 - func: where.self(Tensor condition, Tensor self, Tensor other) -> Tensor
   device_check: NoCheck   # TensorIterator
   variants: function, method
-  dispatch:
-    CPU, CUDA: where
+  structured_delegate: where.self_out
+
+- func: where.self_out(Tensor condition, Tensor self, Tensor other, *, Tensor(a!) out) -> Tensor(a!)
+  device_check: NoCheck   # TensorIterator
+  structured: True
+  structured_inherits: TensorIteratorBase
+  dispatch:
+    CPU, CUDA: where_self_out
 
 - func: where.ScalarSelf(Tensor condition, Scalar self, Tensor other) -> Tensor
   variants: function
@@ -4791,20 +4797,6 @@
   device_check: NoCheck   # TensorIterator
   variants: function
 
-<<<<<<< HEAD
-- func: _s_where(Tensor condition, Tensor self, Tensor other) -> Tensor
-  variants: function
-  structured_delegate: _s_where.out
-
-- func: _s_where.out(Tensor condition, Tensor self, Tensor other, *, Tensor(a!) out) -> Tensor(a!)
-  variants: function
-  structured: True
-  structured_inherits: TensorIteratorBase
-  dispatch:
-    CPU, CUDA: _s_where
-
-=======
->>>>>>> a119c9e8
 - func: norm_except_dim(Tensor v, int pow=2, int dim=0) -> Tensor
   variants: function
 
